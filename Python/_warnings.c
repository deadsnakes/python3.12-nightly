#include "Python.h"
#include "frameobject.h"

#define MODULE_NAME "_warnings"

PyDoc_STRVAR(warnings__doc__,
MODULE_NAME " provides basic warning filtering support.\n"
"It is a helper module to speed up interpreter start-up.");

/* Both 'filters' and 'onceregistry' can be set in warnings.py;
   get_warnings_attr() will reset these variables accordingly. */
static PyObject *_filters;  /* List */
static PyObject *_once_registry;  /* Dict */
static PyObject *_default_action; /* String */


static int
check_matched(PyObject *obj, PyObject *arg)
{
    PyObject *result;
    int rc;

    if (obj == Py_None)
        return 1;
    result = PyObject_CallMethod(obj, "match", "O", arg);
    if (result == NULL)
        return -1;

    rc = PyObject_IsTrue(result);
    Py_DECREF(result);
    return rc;
}

/*
   Returns a new reference.
   A NULL return value can mean false or an error.
*/
static PyObject *
get_warnings_attr(const char *attr)
{
    static PyObject *warnings_str = NULL;
    PyObject *all_modules;
    PyObject *warnings_module;
    int result;

    if (warnings_str == NULL) {
        warnings_str = PyUnicode_InternFromString("warnings");
        if (warnings_str == NULL)
            return NULL;
    }

    all_modules = PyImport_GetModuleDict();
    result = PyDict_Contains(all_modules, warnings_str);
    if (result == -1 || result == 0)
        return NULL;

    warnings_module = PyDict_GetItem(all_modules, warnings_str);
    if (!PyObject_HasAttrString(warnings_module, attr))
            return NULL;
    return PyObject_GetAttrString(warnings_module, attr);
}


static PyObject *
get_once_registry(void)
{
    PyObject *registry;

    registry = get_warnings_attr("onceregistry");
    if (registry == NULL) {
        if (PyErr_Occurred())
            return NULL;
        return _once_registry;
    }
    Py_DECREF(_once_registry);
    _once_registry = registry;
    return registry;
}


static PyObject *
get_default_action(void)
{
    PyObject *default_action;

    default_action = get_warnings_attr("defaultaction");
    if (default_action == NULL) {
        if (PyErr_Occurred()) {
            return NULL;
        }
        return _default_action;
    }

    Py_DECREF(_default_action);
    _default_action = default_action;
    return default_action;
}


/* The item is a borrowed reference. */
static const char *
get_filter(PyObject *category, PyObject *text, Py_ssize_t lineno,
           PyObject *module, PyObject **item)
{
    PyObject *action;
    Py_ssize_t i;
    PyObject *warnings_filters;

    warnings_filters = get_warnings_attr("filters");
    if (warnings_filters == NULL) {
        if (PyErr_Occurred())
            return NULL;
    }
    else {
        Py_DECREF(_filters);
        _filters = warnings_filters;
    }

    if (_filters == NULL || !PyList_Check(_filters)) {
        PyErr_SetString(PyExc_ValueError,
                        MODULE_NAME ".filters must be a list");
        return NULL;
    }

    /* _filters could change while we are iterating over it. */
    for (i = 0; i < PyList_GET_SIZE(_filters); i++) {
        PyObject *tmp_item, *action, *msg, *cat, *mod, *ln_obj;
        Py_ssize_t ln;
        int is_subclass, good_msg, good_mod;

        tmp_item = *item = PyList_GET_ITEM(_filters, i);
        if (PyTuple_Size(tmp_item) != 5) {
            PyErr_Format(PyExc_ValueError,
                         MODULE_NAME ".filters item %zd isn't a 5-tuple", i);
            return NULL;
        }

        /* Python code: action, msg, cat, mod, ln = item */
        action = PyTuple_GET_ITEM(tmp_item, 0);
        msg = PyTuple_GET_ITEM(tmp_item, 1);
        cat = PyTuple_GET_ITEM(tmp_item, 2);
        mod = PyTuple_GET_ITEM(tmp_item, 3);
        ln_obj = PyTuple_GET_ITEM(tmp_item, 4);

        good_msg = check_matched(msg, text);
        good_mod = check_matched(mod, module);
        is_subclass = PyObject_IsSubclass(category, cat);
        ln = PyLong_AsSsize_t(ln_obj);
        if (good_msg == -1 || good_mod == -1 || is_subclass == -1 ||
            (ln == -1 && PyErr_Occurred()))
            return NULL;

        if (good_msg && is_subclass && good_mod && (ln == 0 || lineno == ln))
            return _PyUnicode_AsString(action);
    }

    action = get_default_action();
    if (action != NULL) {
        return _PyUnicode_AsString(action);
    }

    PyErr_SetString(PyExc_ValueError,
                    MODULE_NAME ".defaultaction not found");
    return NULL;
}


static int
already_warned(PyObject *registry, PyObject *key, int should_set)
{
    PyObject *already_warned;

    if (key == NULL)
        return -1;

    already_warned = PyDict_GetItem(registry, key);
    if (already_warned != NULL) {
        int rc = PyObject_IsTrue(already_warned);
        if (rc != 0)
            return rc;
    }

    /* This warning wasn't found in the registry, set it. */
    if (should_set)
        return PyDict_SetItem(registry, key, Py_True);
    return 0;
}

/* New reference. */
static PyObject *
normalize_module(PyObject *filename)
{
    PyObject *module;
    const char *mod_str;
    Py_ssize_t len;

    int rc = PyObject_IsTrue(filename);
    if (rc == -1)
        return NULL;
    else if (rc == 0)
        return PyUnicode_FromString("<unknown>");

    mod_str = _PyUnicode_AsString(filename);
    if (mod_str == NULL)
            return NULL;
    len = PyUnicode_GetSize(filename);
    if (len < 0)
        return NULL;
    if (len >= 3 &&
        strncmp(mod_str + (len - 3), ".py", 3) == 0) {
        module = PyUnicode_FromStringAndSize(mod_str, len-3);
    }
    else {
        module = filename;
        Py_INCREF(module);
    }
    return module;
}

static int
update_registry(PyObject *registry, PyObject *text, PyObject *category,
                int add_zero)
{
    PyObject *altkey, *zero = NULL;
    int rc;

    if (add_zero) {
        zero = PyLong_FromLong(0);
        if (zero == NULL)
            return -1;
        altkey = PyTuple_Pack(3, text, category, zero);
    }
    else
        altkey = PyTuple_Pack(2, text, category);

    rc = already_warned(registry, altkey, 1);
    Py_XDECREF(zero);
    Py_XDECREF(altkey);
    return rc;
}

static void
show_warning(PyObject *filename, int lineno, PyObject *text, PyObject
                *category, PyObject *sourceline)
{
    PyObject *f_stderr;
    PyObject *name;
    char lineno_str[128];

    PyOS_snprintf(lineno_str, sizeof(lineno_str), ":%d: ", lineno);

    name = PyObject_GetAttrString(category, "__name__");
    if (name == NULL)  /* XXX Can an object lack a '__name__' attribute? */
        return;

    f_stderr = PySys_GetObject("stderr");
    if (f_stderr == NULL) {
        fprintf(stderr, "lost sys.stderr\n");
        Py_DECREF(name);
        return;
    }

    /* Print "filename:lineno: category: text\n" */
    PyFile_WriteObject(filename, f_stderr, Py_PRINT_RAW);
    PyFile_WriteString(lineno_str, f_stderr);
    PyFile_WriteObject(name, f_stderr, Py_PRINT_RAW);
    PyFile_WriteString(": ", f_stderr);
    PyFile_WriteObject(text, f_stderr, Py_PRINT_RAW);
    PyFile_WriteString("\n", f_stderr);
    Py_XDECREF(name);

    /* Print "  source_line\n" */
    if (sourceline) {
        char *source_line_str = _PyUnicode_AsString(sourceline);
        if (source_line_str == NULL)
                return;
        while (*source_line_str == ' ' || *source_line_str == '\t' ||
                *source_line_str == '\014')
            source_line_str++;

        PyFile_WriteString(source_line_str, f_stderr);
        PyFile_WriteString("\n", f_stderr);
    }
    else
        if (_Py_DisplaySourceLine(f_stderr, filename, lineno, 2) < 0)
                return;
    PyErr_Clear();
}

static PyObject *
warn_explicit(PyObject *category, PyObject *message,
              PyObject *filename, int lineno,
              PyObject *module, PyObject *registry, PyObject *sourceline)
{
    PyObject *key = NULL, *text = NULL, *result = NULL, *lineno_obj = NULL;
    PyObject *item = Py_None;
    const char *action;
    int rc;

    if (registry && !PyDict_Check(registry) && (registry != Py_None)) {
        PyErr_SetString(PyExc_TypeError, "'registry' must be a dict");
        return NULL;
    }

    /* Normalize module. */
    if (module == NULL) {
        module = normalize_module(filename);
        if (module == NULL)
            return NULL;
    }
    else
        Py_INCREF(module);

    /* Normalize message. */
    Py_INCREF(message);  /* DECREF'ed in cleanup. */
    rc = PyObject_IsInstance(message, PyExc_Warning);
    if (rc == -1) {
        goto cleanup;
    }
    if (rc == 1) {
        text = PyObject_Str(message);
        if (text == NULL)
            goto cleanup;
        category = (PyObject*)message->ob_type;
    }
    else {
        text = message;
        message = PyObject_CallFunction(category, "O", message);
        if (message == NULL)
            goto cleanup;
    }

    lineno_obj = PyLong_FromLong(lineno);
    if (lineno_obj == NULL)
        goto cleanup;

    /* Create key. */
    key = PyTuple_Pack(3, text, category, lineno_obj);
    if (key == NULL)
        goto cleanup;

    if ((registry != NULL) && (registry != Py_None)) {
        rc = already_warned(registry, key, 0);
        if (rc == -1)
            goto cleanup;
        else if (rc == 1)
            goto return_none;
        /* Else this warning hasn't been generated before. */
    }

    action = get_filter(category, text, lineno, module, &item);
    if (action == NULL)
        goto cleanup;

    if (strcmp(action, "error") == 0) {
        PyErr_SetObject(category, message);
        goto cleanup;
    }

    /* Store in the registry that we've been here, *except* when the action
       is "always". */
    rc = 0;
    if (strcmp(action, "always") != 0) {
        if (registry != NULL && registry != Py_None &&
                PyDict_SetItem(registry, key, Py_True) < 0)
            goto cleanup;
        else if (strcmp(action, "ignore") == 0)
            goto return_none;
        else if (strcmp(action, "once") == 0) {
            if (registry == NULL || registry == Py_None) {
                registry = get_once_registry();
                if (registry == NULL)
                    goto cleanup;
            }
            /* _once_registry[(text, category)] = 1 */
            rc = update_registry(registry, text, category, 0);
        }
        else if (strcmp(action, "module") == 0) {
            /* registry[(text, category, 0)] = 1 */
            if (registry != NULL && registry != Py_None)
                rc = update_registry(registry, text, category, 0);
        }
        else if (strcmp(action, "default") != 0) {
            PyObject *to_str = PyObject_Str(item);
            const char *err_str = "???";

            if (to_str != NULL) {
                err_str = _PyUnicode_AsString(to_str);
                if (err_str == NULL)
                        goto cleanup;
            }
            PyErr_Format(PyExc_RuntimeError,
                        "Unrecognized action (%s) in warnings.filters:\n %s",
                        action, err_str);
            Py_XDECREF(to_str);
            goto cleanup;
        }
    }

    if (rc == 1)  /* Already warned for this module. */
        goto return_none;
    if (rc == 0) {
        PyObject *show_fxn = get_warnings_attr("showwarning");
        if (show_fxn == NULL) {
            if (PyErr_Occurred())
                goto cleanup;
            show_warning(filename, lineno, text, category, sourceline);
        }
        else {
            PyObject *res;

            if (!PyMethod_Check(show_fxn) && !PyFunction_Check(show_fxn)) {
                PyErr_SetString(PyExc_TypeError,
                                "warnings.showwarning() must be set to a "
                                "function or method");
                Py_DECREF(show_fxn);
                goto cleanup;
            }

            res = PyObject_CallFunctionObjArgs(show_fxn, message, category,
                                                filename, lineno_obj,
                                                NULL);
            Py_DECREF(show_fxn);
            Py_XDECREF(res);
            if (res == NULL)
                goto cleanup;
        }
    }
    else /* if (rc == -1) */
        goto cleanup;

 return_none:
    result = Py_None;
    Py_INCREF(result);

 cleanup:
    Py_XDECREF(key);
    Py_XDECREF(text);
    Py_XDECREF(lineno_obj);
    Py_DECREF(module);
    Py_XDECREF(message);
    return result;  /* Py_None or NULL. */
}

/* filename, module, and registry are new refs, globals is borrowed */
/* Returns 0 on error (no new refs), 1 on success */
static int
setup_context(Py_ssize_t stack_level, PyObject **filename, int *lineno,
              PyObject **module, PyObject **registry)
{
    PyObject *globals;

    /* Setup globals and lineno. */
    PyFrameObject *f = PyThreadState_GET()->frame;
    while (--stack_level > 0 && f != NULL)
        f = f->f_back;

    if (f == NULL) {
        globals = PyThreadState_Get()->interp->sysdict;
        *lineno = 1;
    }
    else {
        globals = f->f_globals;
        *lineno = PyFrame_GetLineNumber(f);
    }

    *module = NULL;

    /* Setup registry. */
    assert(globals != NULL);
    assert(PyDict_Check(globals));
    *registry = PyDict_GetItemString(globals, "__warningregistry__");
    if (*registry == NULL) {
        int rc;

        *registry = PyDict_New();
        if (*registry == NULL)
            return 0;

         rc = PyDict_SetItemString(globals, "__warningregistry__", *registry);
         if (rc < 0)
            goto handle_error;
    }
    else
        Py_INCREF(*registry);

    /* Setup module. */
    *module = PyDict_GetItemString(globals, "__name__");
    if (*module == NULL) {
        *module = PyUnicode_FromString("<string>");
        if (*module == NULL)
            goto handle_error;
    }
    else
        Py_INCREF(*module);

    /* Setup filename. */
    *filename = PyDict_GetItemString(globals, "__file__");
    if (*filename != NULL) {
        Py_ssize_t len = PyUnicode_GetSize(*filename);
        Py_UNICODE *unicode = PyUnicode_AS_UNICODE(*filename);

        /* if filename.lower().endswith((".pyc", ".pyo")): */
        if (len >= 4 &&
            unicode[len-4] == '.' &&
            Py_UNICODE_TOLOWER(unicode[len-3]) == 'p' &&
            Py_UNICODE_TOLOWER(unicode[len-2]) == 'y' &&
            (Py_UNICODE_TOLOWER(unicode[len-1]) == 'c' ||
                Py_UNICODE_TOLOWER(unicode[len-1]) == 'o'))
        {
            *filename = PyUnicode_FromUnicode(unicode, len-1);
            if (*filename == NULL)
                goto handle_error;
        }
        else
            Py_INCREF(*filename);
    }
    else {
        const char *module_str = _PyUnicode_AsString(*module);
        if (module_str == NULL)
                goto handle_error;
        if (strcmp(module_str, "__main__") == 0) {
            PyObject *argv = PySys_GetObject("argv");
            if (argv != NULL && PyList_Size(argv) > 0) {
                int is_true;
                *filename = PyList_GetItem(argv, 0);
                Py_INCREF(*filename);
                /* If sys.argv[0] is false, then use '__main__'. */
                is_true = PyObject_IsTrue(*filename);
                if (is_true < 0) {
                    Py_DECREF(*filename);
                    goto handle_error;
                }
                else if (!is_true) {
                    Py_DECREF(*filename);
                    *filename = PyUnicode_FromString("__main__");
                    if (*filename == NULL)
                        goto handle_error;
                }
            }
            else {
                /* embedded interpreters don't have sys.argv, see bug #839151 */
                *filename = PyUnicode_FromString("__main__");
                    if (*filename == NULL)
                        goto handle_error;
            }
        }
        if (*filename == NULL) {
            *filename = *module;
            Py_INCREF(*filename);
        }
    }

    return 1;

 handle_error:
    /* filename not XDECREF'ed here as there is no way to jump here with a
       dangling reference. */
    Py_XDECREF(*registry);
    Py_XDECREF(*module);
    return 0;
}

static PyObject *
get_category(PyObject *message, PyObject *category)
{
    int rc;

    /* Get category. */
    rc = PyObject_IsInstance(message, PyExc_Warning);
    if (rc == -1)
        return NULL;

    if (rc == 1)
        category = (PyObject*)message->ob_type;
    else if (category == NULL)
        category = PyExc_UserWarning;

    /* Validate category. */
    rc = PyObject_IsSubclass(category, PyExc_Warning);
    if (rc == -1)
        return NULL;
    if (rc == 0) {
        PyErr_SetString(PyExc_ValueError,
                        "category is not a subclass of Warning");
        return NULL;
    }

    return category;
}

static PyObject *
do_warn(PyObject *message, PyObject *category, Py_ssize_t stack_level)
{
    PyObject *filename, *module, *registry, *res;
    int lineno;

    if (!setup_context(stack_level, &filename, &lineno, &module, &registry))
        return NULL;

    res = warn_explicit(category, message, filename, lineno, module, registry,
                        NULL);
    Py_DECREF(filename);
    Py_DECREF(registry);
    Py_DECREF(module);
    return res;
}

static PyObject *
warnings_warn(PyObject *self, PyObject *args, PyObject *kwds)
{
    static char *kw_list[] = { "message", "category", "stacklevel", 0 };
    PyObject *message, *category = NULL;
    Py_ssize_t stack_level = 1;

    if (!PyArg_ParseTupleAndKeywords(args, kwds, "O|On:warn", kw_list,
                                     &message, &category, &stack_level))
        return NULL;

    category = get_category(message, category);
    if (category == NULL)
        return NULL;
    return do_warn(message, category, stack_level);
}

static PyObject *
warnings_warn_explicit(PyObject *self, PyObject *args, PyObject *kwds)
{
    static char *kwd_list[] = {"message", "category", "filename", "lineno",
                                "module", "registry", "module_globals", 0};
    PyObject *message;
    PyObject *category;
    PyObject *filename;
    int lineno;
    PyObject *module = NULL;
    PyObject *registry = NULL;
    PyObject *module_globals = NULL;

    if (!PyArg_ParseTupleAndKeywords(args, kwds, "OOOi|OOO:warn_explicit",
                kwd_list, &message, &category, &filename, &lineno, &module,
                &registry, &module_globals))
        return NULL;

    if (module_globals) {
        static PyObject *get_source_name = NULL;
        static PyObject *splitlines_name = NULL;
        PyObject *loader;
        PyObject *module_name;
        PyObject *source;
        PyObject *source_list;
        PyObject *source_line;
        PyObject *returned;

        if (get_source_name == NULL) {
            get_source_name = PyUnicode_InternFromString("get_source");
            if (!get_source_name)
                return NULL;
        }
        if (splitlines_name == NULL) {
            splitlines_name = PyUnicode_InternFromString("splitlines");
            if (!splitlines_name)
                return NULL;
        }

        /* Check/get the requisite pieces needed for the loader. */
        loader = PyDict_GetItemString(module_globals, "__loader__");
        module_name = PyDict_GetItemString(module_globals, "__name__");

        if (loader == NULL || module_name == NULL)
            goto standard_call;

        /* Make sure the loader implements the optional get_source() method. */
        if (!PyObject_HasAttrString(loader, "get_source"))
                goto standard_call;
        /* Call get_source() to get the source code. */
        source = PyObject_CallMethodObjArgs(loader, get_source_name,
                                                module_name, NULL);
        if (!source)
            return NULL;
        else if (source == Py_None) {
            Py_DECREF(Py_None);
            goto standard_call;
        }

        /* Split the source into lines. */
        source_list = PyObject_CallMethodObjArgs(source, splitlines_name,
                                                    NULL);
        Py_DECREF(source);
        if (!source_list)
            return NULL;

        /* Get the source line. */
        source_line = PyList_GetItem(source_list, lineno-1);
        if (!source_line) {
            Py_DECREF(source_list);
            return NULL;
        }

        /* Handle the warning. */
        returned = warn_explicit(category, message, filename, lineno, module,
                            registry, source_line);
        Py_DECREF(source_list);
        return returned;
    }

 standard_call:
    return warn_explicit(category, message, filename, lineno, module,
                                registry, NULL);
}


/* Function to issue a warning message; may raise an exception. */

static int
warn_unicode(PyObject *category, PyObject *message,
             Py_ssize_t stack_level)
{
    PyObject *res;

    if (category == NULL)
        category = PyExc_RuntimeWarning;

    res = do_warn(message, category, stack_level);
    if (res == NULL)
        return -1;
    Py_DECREF(res);

    return 0;
}

<<<<<<< HEAD
int
PyErr_WarnFormat(PyObject *category, Py_ssize_t stack_level,
                 const char *format, ...)
{
    int ret;
    PyObject *message;
    va_list vargs;

#ifdef HAVE_STDARG_PROTOTYPES
    va_start(vargs, format);
#else
    va_start(vargs);
#endif
    message = PyUnicode_FromFormatV(format, vargs);
    if (message != NULL) {
        ret = warn_unicode(category, message, stack_level);
        Py_DECREF(message);
    }
    else
        ret = -1;
    va_end(vargs);
    return ret;
}

int
PyErr_WarnEx(PyObject *category, const char *text, Py_ssize_t stack_level)
{
    int ret;
    PyObject *message = PyUnicode_FromString(text);
    if (message == NULL)
        return -1;
    ret = warn_unicode(category, message, stack_level);
    Py_DECREF(message);
    return ret;
}

/* PyErr_Warn is only for backwards compatability and will be removed.
=======
/* PyErr_Warn is only for backwards compatibility and will be removed.
>>>>>>> 42da663e
   Use PyErr_WarnEx instead. */

#undef PyErr_Warn

PyAPI_FUNC(int)
PyErr_Warn(PyObject *category, char *text)
{
    return PyErr_WarnEx(category, text, 1);
}

/* Warning with explicit origin */
int
PyErr_WarnExplicit(PyObject *category, const char *text,
                   const char *filename_str, int lineno,
                   const char *module_str, PyObject *registry)
{
    PyObject *res;
    PyObject *message = PyUnicode_FromString(text);
    PyObject *filename = PyUnicode_DecodeFSDefault(filename_str);
    PyObject *module = NULL;
    int ret = -1;

    if (message == NULL || filename == NULL)
        goto exit;
    if (module_str != NULL) {
        module = PyUnicode_FromString(module_str);
            if (module == NULL)
                goto exit;
    }

    if (category == NULL)
        category = PyExc_RuntimeWarning;
    res = warn_explicit(category, message, filename, lineno, module, registry,
                        NULL);
    if (res == NULL)
        goto exit;
    Py_DECREF(res);
    ret = 0;

 exit:
    Py_XDECREF(message);
    Py_XDECREF(module);
    Py_XDECREF(filename);
    return ret;
}


PyDoc_STRVAR(warn_doc,
"Issue a warning, or maybe ignore it or raise an exception.");

PyDoc_STRVAR(warn_explicit_doc,
"Low-level inferface to warnings functionality.");

static PyMethodDef warnings_functions[] = {
    {"warn", (PyCFunction)warnings_warn, METH_VARARGS | METH_KEYWORDS,
        warn_doc},
    {"warn_explicit", (PyCFunction)warnings_warn_explicit,
        METH_VARARGS | METH_KEYWORDS, warn_explicit_doc},
    /* XXX(brett.cannon): add showwarning? */
    /* XXX(brett.cannon): Reasonable to add formatwarning? */
    {NULL, NULL}                /* sentinel */
};


static PyObject *
create_filter(PyObject *category, const char *action)
{
    static PyObject *ignore_str = NULL;
    static PyObject *error_str = NULL;
    static PyObject *default_str = NULL;
    static PyObject *always_str = NULL;
    PyObject *action_obj = NULL;
    PyObject *lineno, *result;

    if (!strcmp(action, "ignore")) {
        if (ignore_str == NULL) {
            ignore_str = PyUnicode_InternFromString("ignore");
            if (ignore_str == NULL)
                return NULL;
        }
        action_obj = ignore_str;
    }
    else if (!strcmp(action, "error")) {
        if (error_str == NULL) {
            error_str = PyUnicode_InternFromString("error");
            if (error_str == NULL)
                return NULL;
        }
        action_obj = error_str;
    }
    else if (!strcmp(action, "default")) {
        if (default_str == NULL) {
            default_str = PyUnicode_InternFromString("default");
            if (default_str == NULL)
                return NULL;
        }
        action_obj = default_str;
    }
    else if (!strcmp(action, "always")) {
        if (always_str == NULL) {
            always_str = PyUnicode_InternFromString("always");
            if (always_str == NULL)
                return NULL;
        }
        action_obj = always_str;
    }
    else {
        Py_FatalError("unknown action");
    }

    /* This assumes the line number is zero for now. */
    lineno = PyLong_FromLong(0);
    if (lineno == NULL)
        return NULL;
    result = PyTuple_Pack(5, action_obj, Py_None, category, Py_None, lineno);
    Py_DECREF(lineno);
    return result;
}

static PyObject *
init_filters(void)
{
    /* Don't silence DeprecationWarning if -3 was used. */
    PyObject *filters = PyList_New(5);
    unsigned int pos = 0;  /* Post-incremented in each use. */
    unsigned int x;
    const char *bytes_action, *resource_action;

    if (filters == NULL)
        return NULL;

    PyList_SET_ITEM(filters, pos++,
                    create_filter(PyExc_DeprecationWarning, "ignore"));
    PyList_SET_ITEM(filters, pos++,
                    create_filter(PyExc_PendingDeprecationWarning, "ignore"));
    PyList_SET_ITEM(filters, pos++,
                    create_filter(PyExc_ImportWarning, "ignore"));
    if (Py_BytesWarningFlag > 1)
        bytes_action = "error";
    else if (Py_BytesWarningFlag)
        bytes_action = "default";
    else
        bytes_action = "ignore";
    PyList_SET_ITEM(filters, pos++, create_filter(PyExc_BytesWarning,
                    bytes_action));
    /* resource usage warnings are enabled by default in pydebug mode */
#ifdef Py_DEBUG
    resource_action = "always";
#else
    resource_action = "ignore";
#endif
    PyList_SET_ITEM(filters, pos++, create_filter(PyExc_ResourceWarning,
                    resource_action));
    for (x = 0; x < pos; x += 1) {
        if (PyList_GET_ITEM(filters, x) == NULL) {
            Py_DECREF(filters);
            return NULL;
        }
    }

    return filters;
}

static struct PyModuleDef warningsmodule = {
        PyModuleDef_HEAD_INIT,
        MODULE_NAME,
        warnings__doc__,
        0,
        warnings_functions,
        NULL,
        NULL,
        NULL,
        NULL
};


PyMODINIT_FUNC
_PyWarnings_Init(void)
{
    PyObject *m;

    m = PyModule_Create(&warningsmodule);
    if (m == NULL)
        return NULL;

    _filters = init_filters();
    if (_filters == NULL)
        return NULL;
    Py_INCREF(_filters);
    if (PyModule_AddObject(m, "filters", _filters) < 0)
        return NULL;

    _once_registry = PyDict_New();
    if (_once_registry == NULL)
        return NULL;
    Py_INCREF(_once_registry);
    if (PyModule_AddObject(m, "_onceregistry", _once_registry) < 0)
        return NULL;

    _default_action = PyUnicode_FromString("default");
    if (_default_action == NULL)
        return NULL;
    if (PyModule_AddObject(m, "_defaultaction", _default_action) < 0)
        return NULL;
    return m;
}<|MERGE_RESOLUTION|>--- conflicted
+++ resolved
@@ -728,7 +728,6 @@
     return 0;
 }
 
-<<<<<<< HEAD
 int
 PyErr_WarnFormat(PyObject *category, Py_ssize_t stack_level,
                  const char *format, ...)
@@ -765,10 +764,7 @@
     return ret;
 }
 
-/* PyErr_Warn is only for backwards compatability and will be removed.
-=======
 /* PyErr_Warn is only for backwards compatibility and will be removed.
->>>>>>> 42da663e
    Use PyErr_WarnEx instead. */
 
 #undef PyErr_Warn
