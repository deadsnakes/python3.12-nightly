#include "Python.h"
#include "structmember.h"

PyDoc_STRVAR(pickle_module_doc,
"Optimized C implementation for the Python pickle module.");

/*[clinic input]
output preset file
module _pickle
class _pickle.Pickler "PicklerObject *" "&Pickler_Type"
class _pickle.PicklerMemoProxy "PicklerMemoProxyObject *" "&PicklerMemoProxyType"
class _pickle.Unpickler "UnpicklerObject *" "&Unpickler_Type"
class _pickle.UnpicklerMemoProxy "UnpicklerMemoProxyObject *" "&UnpicklerMemoProxyType"
[clinic start generated code]*/
/*[clinic end generated code: output=da39a3ee5e6b4b0d input=11c45248a41dd3fc]*/

/* Bump this when new opcodes are added to the pickle protocol. */
enum {
    HIGHEST_PROTOCOL = 4,
    DEFAULT_PROTOCOL = 3
};

/* Pickle opcodes. These must be kept updated with pickle.py.
   Extensive docs are in pickletools.py. */
enum opcode {
    MARK            = '(',
    STOP            = '.',
    POP             = '0',
    POP_MARK        = '1',
    DUP             = '2',
    FLOAT           = 'F',
    INT             = 'I',
    BININT          = 'J',
    BININT1         = 'K',
    LONG            = 'L',
    BININT2         = 'M',
    NONE            = 'N',
    PERSID          = 'P',
    BINPERSID       = 'Q',
    REDUCE          = 'R',
    STRING          = 'S',
    BINSTRING       = 'T',
    SHORT_BINSTRING = 'U',
    UNICODE         = 'V',
    BINUNICODE      = 'X',
    APPEND          = 'a',
    BUILD           = 'b',
    GLOBAL          = 'c',
    DICT            = 'd',
    EMPTY_DICT      = '}',
    APPENDS         = 'e',
    GET             = 'g',
    BINGET          = 'h',
    INST            = 'i',
    LONG_BINGET     = 'j',
    LIST            = 'l',
    EMPTY_LIST      = ']',
    OBJ             = 'o',
    PUT             = 'p',
    BINPUT          = 'q',
    LONG_BINPUT     = 'r',
    SETITEM         = 's',
    TUPLE           = 't',
    EMPTY_TUPLE     = ')',
    SETITEMS        = 'u',
    BINFLOAT        = 'G',

    /* Protocol 2. */
    PROTO       = '\x80',
    NEWOBJ      = '\x81',
    EXT1        = '\x82',
    EXT2        = '\x83',
    EXT4        = '\x84',
    TUPLE1      = '\x85',
    TUPLE2      = '\x86',
    TUPLE3      = '\x87',
    NEWTRUE     = '\x88',
    NEWFALSE    = '\x89',
    LONG1       = '\x8a',
    LONG4       = '\x8b',

    /* Protocol 3 (Python 3.x) */
    BINBYTES       = 'B',
    SHORT_BINBYTES = 'C',

    /* Protocol 4 */
    SHORT_BINUNICODE = '\x8c',
    BINUNICODE8      = '\x8d',
    BINBYTES8        = '\x8e',
    EMPTY_SET        = '\x8f',
    ADDITEMS         = '\x90',
    FROZENSET        = '\x91',
    NEWOBJ_EX        = '\x92',
    STACK_GLOBAL     = '\x93',
    MEMOIZE          = '\x94',
    FRAME            = '\x95'
};

enum {
   /* Keep in synch with pickle.Pickler._BATCHSIZE.  This is how many elements
      batch_list/dict() pumps out before doing APPENDS/SETITEMS.  Nothing will
      break if this gets out of synch with pickle.py, but it's unclear that would
      help anything either. */
    BATCHSIZE = 1000,

    /* Nesting limit until Pickler, when running in "fast mode", starts
       checking for self-referential data-structures. */
    FAST_NESTING_LIMIT = 50,

    /* Initial size of the write buffer of Pickler. */
    WRITE_BUF_SIZE = 4096,

    /* Prefetch size when unpickling (disabled on unpeekable streams) */
    PREFETCH = 8192 * 16,

    FRAME_SIZE_TARGET = 64 * 1024,

    FRAME_HEADER_SIZE = 9
};

/*************************************************************************/

/* State of the pickle module, per PEP 3121. */
typedef struct {
    /* Exception classes for pickle. */
    PyObject *PickleError;
    PyObject *PicklingError;
    PyObject *UnpicklingError;

    /* copyreg.dispatch_table, {type_object: pickling_function} */
    PyObject *dispatch_table;

    /* For the extension opcodes EXT1, EXT2 and EXT4. */

    /* copyreg._extension_registry, {(module_name, function_name): code} */
    PyObject *extension_registry;
    /* copyreg._extension_cache, {code: object} */
    PyObject *extension_cache;
    /* copyreg._inverted_registry, {code: (module_name, function_name)} */
    PyObject *inverted_registry;

    /* Import mappings for compatibility with Python 2.x */

    /* _compat_pickle.NAME_MAPPING,
       {(oldmodule, oldname): (newmodule, newname)} */
    PyObject *name_mapping_2to3;
    /* _compat_pickle.IMPORT_MAPPING, {oldmodule: newmodule} */
    PyObject *import_mapping_2to3;
    /* Same, but with REVERSE_NAME_MAPPING / REVERSE_IMPORT_MAPPING */
    PyObject *name_mapping_3to2;
    PyObject *import_mapping_3to2;

    /* codecs.encode, used for saving bytes in older protocols */
    PyObject *codecs_encode;
} PickleState;

/* Forward declaration of the _pickle module definition. */
static struct PyModuleDef _picklemodule;

/* Given a module object, get its per-module state. */
static PickleState *
_Pickle_GetState(PyObject *module)
{
    return (PickleState *)PyModule_GetState(module);
}

/* Find the module instance imported in the currently running sub-interpreter
   and get its state. */
static PickleState *
_Pickle_GetGlobalState(void)
{
    return _Pickle_GetState(PyState_FindModule(&_picklemodule));
}

/* Clear the given pickle module state. */
static void
_Pickle_ClearState(PickleState *st)
{
    Py_CLEAR(st->PickleError);
    Py_CLEAR(st->PicklingError);
    Py_CLEAR(st->UnpicklingError);
    Py_CLEAR(st->dispatch_table);
    Py_CLEAR(st->extension_registry);
    Py_CLEAR(st->extension_cache);
    Py_CLEAR(st->inverted_registry);
    Py_CLEAR(st->name_mapping_2to3);
    Py_CLEAR(st->import_mapping_2to3);
    Py_CLEAR(st->name_mapping_3to2);
    Py_CLEAR(st->import_mapping_3to2);
    Py_CLEAR(st->codecs_encode);
}

/* Initialize the given pickle module state. */
static int
_Pickle_InitState(PickleState *st)
{
    PyObject *copyreg = NULL;
    PyObject *compat_pickle = NULL;
    PyObject *codecs = NULL;

    copyreg = PyImport_ImportModule("copyreg");
    if (!copyreg)
        goto error;
    st->dispatch_table = PyObject_GetAttrString(copyreg, "dispatch_table");
    if (!st->dispatch_table)
        goto error;
    if (!PyDict_CheckExact(st->dispatch_table)) {
        PyErr_Format(PyExc_RuntimeError,
                     "copyreg.dispatch_table should be a dict, not %.200s",
                     Py_TYPE(st->dispatch_table)->tp_name);
        goto error;
    }
    st->extension_registry = \
        PyObject_GetAttrString(copyreg, "_extension_registry");
    if (!st->extension_registry)
        goto error;
    if (!PyDict_CheckExact(st->extension_registry)) {
        PyErr_Format(PyExc_RuntimeError,
                     "copyreg._extension_registry should be a dict, "
                     "not %.200s", Py_TYPE(st->extension_registry)->tp_name);
        goto error;
    }
    st->inverted_registry = \
        PyObject_GetAttrString(copyreg, "_inverted_registry");
    if (!st->inverted_registry)
        goto error;
    if (!PyDict_CheckExact(st->inverted_registry)) {
        PyErr_Format(PyExc_RuntimeError,
                     "copyreg._inverted_registry should be a dict, "
                     "not %.200s", Py_TYPE(st->inverted_registry)->tp_name);
        goto error;
    }
    st->extension_cache = PyObject_GetAttrString(copyreg, "_extension_cache");
    if (!st->extension_cache)
        goto error;
    if (!PyDict_CheckExact(st->extension_cache)) {
        PyErr_Format(PyExc_RuntimeError,
                     "copyreg._extension_cache should be a dict, "
                     "not %.200s", Py_TYPE(st->extension_cache)->tp_name);
        goto error;
    }
    Py_CLEAR(copyreg);

    /* Load the 2.x -> 3.x stdlib module mapping tables */
    compat_pickle = PyImport_ImportModule("_compat_pickle");
    if (!compat_pickle)
        goto error;
    st->name_mapping_2to3 = \
        PyObject_GetAttrString(compat_pickle, "NAME_MAPPING");
    if (!st->name_mapping_2to3)
        goto error;
    if (!PyDict_CheckExact(st->name_mapping_2to3)) {
        PyErr_Format(PyExc_RuntimeError,
                     "_compat_pickle.NAME_MAPPING should be a dict, not %.200s",
                     Py_TYPE(st->name_mapping_2to3)->tp_name);
        goto error;
    }
    st->import_mapping_2to3 = \
        PyObject_GetAttrString(compat_pickle, "IMPORT_MAPPING");
    if (!st->import_mapping_2to3)
        goto error;
    if (!PyDict_CheckExact(st->import_mapping_2to3)) {
        PyErr_Format(PyExc_RuntimeError,
                     "_compat_pickle.IMPORT_MAPPING should be a dict, "
                     "not %.200s", Py_TYPE(st->import_mapping_2to3)->tp_name);
        goto error;
    }
    /* ... and the 3.x -> 2.x mapping tables */
    st->name_mapping_3to2 = \
        PyObject_GetAttrString(compat_pickle, "REVERSE_NAME_MAPPING");
    if (!st->name_mapping_3to2)
        goto error;
    if (!PyDict_CheckExact(st->name_mapping_3to2)) {
        PyErr_Format(PyExc_RuntimeError,
                     "_compat_pickle.REVERSE_NAME_MAPPING should be a dict, "
                     "not %.200s", Py_TYPE(st->name_mapping_3to2)->tp_name);
        goto error;
    }
    st->import_mapping_3to2 = \
        PyObject_GetAttrString(compat_pickle, "REVERSE_IMPORT_MAPPING");
    if (!st->import_mapping_3to2)
        goto error;
    if (!PyDict_CheckExact(st->import_mapping_3to2)) {
        PyErr_Format(PyExc_RuntimeError,
                     "_compat_pickle.REVERSE_IMPORT_MAPPING should be a dict, "
                     "not %.200s", Py_TYPE(st->import_mapping_3to2)->tp_name);
        goto error;
    }
    Py_CLEAR(compat_pickle);

    codecs = PyImport_ImportModule("codecs");
    if (codecs == NULL)
        goto error;
    st->codecs_encode = PyObject_GetAttrString(codecs, "encode");
    if (st->codecs_encode == NULL) {
        goto error;
    }
    if (!PyCallable_Check(st->codecs_encode)) {
        PyErr_Format(PyExc_RuntimeError,
                     "codecs.encode should be a callable, not %.200s",
                     Py_TYPE(st->codecs_encode)->tp_name);
        goto error;
    }
    Py_CLEAR(codecs);

    return 0;

  error:
    Py_CLEAR(copyreg);
    Py_CLEAR(compat_pickle);
    Py_CLEAR(codecs);
    _Pickle_ClearState(st);
    return -1;
}

/* Helper for calling a function with a single argument quickly.

   This function steals the reference of the given argument. */
static PyObject *
_Pickle_FastCall(PyObject *func, PyObject *obj)
{
    PyObject *result;
    PyObject *arg_tuple = PyTuple_New(1);

    /* Note: this function used to reuse the argument tuple. This used to give
       a slight performance boost with older pickle implementations where many
       unbuffered reads occurred (thus needing many function calls).

       However, this optimization was removed because it was too complicated
       to get right. It abused the C API for tuples to mutate them which led
       to subtle reference counting and concurrency bugs. Furthermore, the
       introduction of protocol 4 and the prefetching optimization via peek()
       significantly reduced the number of function calls we do. Thus, the
       benefits became marginal at best. */

    if (arg_tuple == NULL) {
        Py_DECREF(obj);
        return NULL;
    }
    PyTuple_SET_ITEM(arg_tuple, 0, obj);
    result = PyObject_Call(func, arg_tuple, NULL);
    Py_CLEAR(arg_tuple);
    return result;
}

/*************************************************************************/

static int
stack_underflow(void)
{
    PickleState *st = _Pickle_GetGlobalState();
    PyErr_SetString(st->UnpicklingError, "unpickling stack underflow");
    return -1;
}

/* Internal data type used as the unpickling stack. */
typedef struct {
    PyObject_VAR_HEAD
    PyObject **data;
    Py_ssize_t allocated;  /* number of slots in data allocated */
} Pdata;

static void
Pdata_dealloc(Pdata *self)
{
    Py_ssize_t i = Py_SIZE(self);
    while (--i >= 0) {
        Py_DECREF(self->data[i]);
    }
    PyMem_FREE(self->data);
    PyObject_Del(self);
}

static PyTypeObject Pdata_Type = {
    PyVarObject_HEAD_INIT(NULL, 0)
    "_pickle.Pdata",              /*tp_name*/
    sizeof(Pdata),                /*tp_basicsize*/
    sizeof(PyObject *),           /*tp_itemsize*/
    (destructor)Pdata_dealloc,    /*tp_dealloc*/
};

static PyObject *
Pdata_New(void)
{
    Pdata *self;

    if (!(self = PyObject_New(Pdata, &Pdata_Type)))
        return NULL;
    Py_SIZE(self) = 0;
    self->allocated = 8;
    self->data = PyMem_MALLOC(self->allocated * sizeof(PyObject *));
    if (self->data)
        return (PyObject *)self;
    Py_DECREF(self);
    return PyErr_NoMemory();
}


/* Retain only the initial clearto items.  If clearto >= the current
 * number of items, this is a (non-erroneous) NOP.
 */
static int
Pdata_clear(Pdata *self, Py_ssize_t clearto)
{
    Py_ssize_t i = Py_SIZE(self);

    if (clearto < 0)
        return stack_underflow();
    if (clearto >= i)
        return 0;

    while (--i >= clearto) {
        Py_CLEAR(self->data[i]);
    }
    Py_SIZE(self) = clearto;
    return 0;
}

static int
Pdata_grow(Pdata *self)
{
    PyObject **data = self->data;
    Py_ssize_t allocated = self->allocated;
    Py_ssize_t new_allocated;

    new_allocated = (allocated >> 3) + 6;
    /* check for integer overflow */
    if (new_allocated > PY_SSIZE_T_MAX - allocated)
        goto nomemory;
    new_allocated += allocated;
    PyMem_RESIZE(data, PyObject *, new_allocated);
    if (data == NULL)
        goto nomemory;

    self->data = data;
    self->allocated = new_allocated;
    return 0;

  nomemory:
    PyErr_NoMemory();
    return -1;
}

/* D is a Pdata*.  Pop the topmost element and store it into V, which
 * must be an lvalue holding PyObject*.  On stack underflow, UnpicklingError
 * is raised and V is set to NULL.
 */
static PyObject *
Pdata_pop(Pdata *self)
{
    PickleState *st = _Pickle_GetGlobalState();
    if (Py_SIZE(self) == 0) {
        PyErr_SetString(st->UnpicklingError, "bad pickle data");
        return NULL;
    }
    return self->data[--Py_SIZE(self)];
}
#define PDATA_POP(D, V) do { (V) = Pdata_pop((D)); } while (0)

static int
Pdata_push(Pdata *self, PyObject *obj)
{
    if (Py_SIZE(self) == self->allocated && Pdata_grow(self) < 0) {
        return -1;
    }
    self->data[Py_SIZE(self)++] = obj;
    return 0;
}

/* Push an object on stack, transferring its ownership to the stack. */
#define PDATA_PUSH(D, O, ER) do {                               \
        if (Pdata_push((D), (O)) < 0) return (ER); } while(0)

/* Push an object on stack, adding a new reference to the object. */
#define PDATA_APPEND(D, O, ER) do {                             \
        Py_INCREF((O));                                         \
        if (Pdata_push((D), (O)) < 0) return (ER); } while(0)

static PyObject *
Pdata_poptuple(Pdata *self, Py_ssize_t start)
{
    PyObject *tuple;
    Py_ssize_t len, i, j;

    len = Py_SIZE(self) - start;
    tuple = PyTuple_New(len);
    if (tuple == NULL)
        return NULL;
    for (i = start, j = 0; j < len; i++, j++)
        PyTuple_SET_ITEM(tuple, j, self->data[i]);

    Py_SIZE(self) = start;
    return tuple;
}

static PyObject *
Pdata_poplist(Pdata *self, Py_ssize_t start)
{
    PyObject *list;
    Py_ssize_t len, i, j;

    len = Py_SIZE(self) - start;
    list = PyList_New(len);
    if (list == NULL)
        return NULL;
    for (i = start, j = 0; j < len; i++, j++)
        PyList_SET_ITEM(list, j, self->data[i]);

    Py_SIZE(self) = start;
    return list;
}

typedef struct {
    PyObject *me_key;
    Py_ssize_t me_value;
} PyMemoEntry;

typedef struct {
    Py_ssize_t mt_mask;
    Py_ssize_t mt_used;
    Py_ssize_t mt_allocated;
    PyMemoEntry *mt_table;
} PyMemoTable;

typedef struct PicklerObject {
    PyObject_HEAD
    PyMemoTable *memo;          /* Memo table, keep track of the seen
                                   objects to support self-referential objects
                                   pickling. */
    PyObject *pers_func;        /* persistent_id() method, can be NULL */
    PyObject *dispatch_table;   /* private dispatch_table, can be NULL */

    PyObject *write;            /* write() method of the output stream. */
    PyObject *output_buffer;    /* Write into a local bytearray buffer before
                                   flushing to the stream. */
    Py_ssize_t output_len;      /* Length of output_buffer. */
    Py_ssize_t max_output_len;  /* Allocation size of output_buffer. */
    int proto;                  /* Pickle protocol number, >= 0 */
    int bin;                    /* Boolean, true if proto > 0 */
    int framing;                /* True when framing is enabled, proto >= 4 */
    Py_ssize_t frame_start;     /* Position in output_buffer where the
                                   where the current frame begins. -1 if there
                                   is no frame currently open. */

    Py_ssize_t buf_size;        /* Size of the current buffered pickle data */
    int fast;                   /* Enable fast mode if set to a true value.
                                   The fast mode disable the usage of memo,
                                   therefore speeding the pickling process by
                                   not generating superfluous PUT opcodes. It
                                   should not be used if with self-referential
                                   objects. */
    int fast_nesting;
    int fix_imports;            /* Indicate whether Pickler should fix
                                   the name of globals for Python 2.x. */
    PyObject *fast_memo;
} PicklerObject;

typedef struct UnpicklerObject {
    PyObject_HEAD
    Pdata *stack;               /* Pickle data stack, store unpickled objects. */

    /* The unpickler memo is just an array of PyObject *s. Using a dict
       is unnecessary, since the keys are contiguous ints. */
    PyObject **memo;
    Py_ssize_t memo_size;       /* Capacity of the memo array */
    Py_ssize_t memo_len;        /* Number of objects in the memo */

    PyObject *pers_func;        /* persistent_load() method, can be NULL. */

    Py_buffer buffer;
    char *input_buffer;
    char *input_line;
    Py_ssize_t input_len;
    Py_ssize_t next_read_idx;
    Py_ssize_t prefetched_idx;  /* index of first prefetched byte */

    PyObject *read;             /* read() method of the input stream. */
    PyObject *readline;         /* readline() method of the input stream. */
    PyObject *peek;             /* peek() method of the input stream, or NULL */

    char *encoding;             /* Name of the encoding to be used for
                                   decoding strings pickled using Python
                                   2.x. The default value is "ASCII" */
    char *errors;               /* Name of errors handling scheme to used when
                                   decoding strings. The default value is
                                   "strict". */
    Py_ssize_t *marks;          /* Mark stack, used for unpickling container
                                   objects. */
    Py_ssize_t num_marks;       /* Number of marks in the mark stack. */
    Py_ssize_t marks_size;      /* Current allocated size of the mark stack. */
    int proto;                  /* Protocol of the pickle loaded. */
    int fix_imports;            /* Indicate whether Unpickler should fix
                                   the name of globals pickled by Python 2.x. */
} UnpicklerObject;

typedef struct {
    PyObject_HEAD
    PicklerObject *pickler; /* Pickler whose memo table we're proxying. */
}  PicklerMemoProxyObject;

typedef struct {
    PyObject_HEAD
    UnpicklerObject *unpickler;
} UnpicklerMemoProxyObject;

/* Forward declarations */
static int save(PicklerObject *, PyObject *, int);
static int save_reduce(PicklerObject *, PyObject *, PyObject *);
static PyTypeObject Pickler_Type;
static PyTypeObject Unpickler_Type;

#include "clinic/_pickle.c.h"

/*************************************************************************
 A custom hashtable mapping void* to Python ints. This is used by the pickler
 for memoization. Using a custom hashtable rather than PyDict allows us to skip
 a bunch of unnecessary object creation. This makes a huge performance
 difference. */

#define MT_MINSIZE 8
#define PERTURB_SHIFT 5


static PyMemoTable *
PyMemoTable_New(void)
{
    PyMemoTable *memo = PyMem_MALLOC(sizeof(PyMemoTable));
    if (memo == NULL) {
        PyErr_NoMemory();
        return NULL;
    }

    memo->mt_used = 0;
    memo->mt_allocated = MT_MINSIZE;
    memo->mt_mask = MT_MINSIZE - 1;
    memo->mt_table = PyMem_MALLOC(MT_MINSIZE * sizeof(PyMemoEntry));
    if (memo->mt_table == NULL) {
        PyMem_FREE(memo);
        PyErr_NoMemory();
        return NULL;
    }
    memset(memo->mt_table, 0, MT_MINSIZE * sizeof(PyMemoEntry));

    return memo;
}

static PyMemoTable *
PyMemoTable_Copy(PyMemoTable *self)
{
    Py_ssize_t i;
    PyMemoTable *new = PyMemoTable_New();
    if (new == NULL)
        return NULL;

    new->mt_used = self->mt_used;
    new->mt_allocated = self->mt_allocated;
    new->mt_mask = self->mt_mask;
    /* The table we get from _New() is probably smaller than we wanted.
       Free it and allocate one that's the right size. */
    PyMem_FREE(new->mt_table);
    new->mt_table = PyMem_NEW(PyMemoEntry, self->mt_allocated);
    if (new->mt_table == NULL) {
        PyMem_FREE(new);
        PyErr_NoMemory();
        return NULL;
    }
    for (i = 0; i < self->mt_allocated; i++) {
        Py_XINCREF(self->mt_table[i].me_key);
    }
    memcpy(new->mt_table, self->mt_table,
           sizeof(PyMemoEntry) * self->mt_allocated);

    return new;
}

static Py_ssize_t
PyMemoTable_Size(PyMemoTable *self)
{
    return self->mt_used;
}

static int
PyMemoTable_Clear(PyMemoTable *self)
{
    Py_ssize_t i = self->mt_allocated;

    while (--i >= 0) {
        Py_XDECREF(self->mt_table[i].me_key);
    }
    self->mt_used = 0;
    memset(self->mt_table, 0, self->mt_allocated * sizeof(PyMemoEntry));
    return 0;
}

static void
PyMemoTable_Del(PyMemoTable *self)
{
    if (self == NULL)
        return;
    PyMemoTable_Clear(self);

    PyMem_FREE(self->mt_table);
    PyMem_FREE(self);
}

/* Since entries cannot be deleted from this hashtable, _PyMemoTable_Lookup()
   can be considerably simpler than dictobject.c's lookdict(). */
static PyMemoEntry *
_PyMemoTable_Lookup(PyMemoTable *self, PyObject *key)
{
    size_t i;
    size_t perturb;
    size_t mask = (size_t)self->mt_mask;
    PyMemoEntry *table = self->mt_table;
    PyMemoEntry *entry;
    Py_hash_t hash = (Py_hash_t)key >> 3;

    i = hash & mask;
    entry = &table[i];
    if (entry->me_key == NULL || entry->me_key == key)
        return entry;

    for (perturb = hash; ; perturb >>= PERTURB_SHIFT) {
        i = (i << 2) + i + perturb + 1;
        entry = &table[i & mask];
        if (entry->me_key == NULL || entry->me_key == key)
            return entry;
    }
    assert(0);  /* Never reached */
    return NULL;
}

/* Returns -1 on failure, 0 on success. */
static int
_PyMemoTable_ResizeTable(PyMemoTable *self, Py_ssize_t min_size)
{
    PyMemoEntry *oldtable = NULL;
    PyMemoEntry *oldentry, *newentry;
    Py_ssize_t new_size = MT_MINSIZE;
    Py_ssize_t to_process;

    assert(min_size > 0);

    /* Find the smallest valid table size >= min_size. */
    while (new_size < min_size && new_size > 0)
        new_size <<= 1;
    if (new_size <= 0) {
        PyErr_NoMemory();
        return -1;
    }
    /* new_size needs to be a power of two. */
    assert((new_size & (new_size - 1)) == 0);

    /* Allocate new table. */
    oldtable = self->mt_table;
    self->mt_table = PyMem_NEW(PyMemoEntry, new_size);
    if (self->mt_table == NULL) {
        self->mt_table = oldtable;
        PyErr_NoMemory();
        return -1;
    }
    self->mt_allocated = new_size;
    self->mt_mask = new_size - 1;
    memset(self->mt_table, 0, sizeof(PyMemoEntry) * new_size);

    /* Copy entries from the old table. */
    to_process = self->mt_used;
    for (oldentry = oldtable; to_process > 0; oldentry++) {
        if (oldentry->me_key != NULL) {
            to_process--;
            /* newentry is a pointer to a chunk of the new
               mt_table, so we're setting the key:value pair
               in-place. */
            newentry = _PyMemoTable_Lookup(self, oldentry->me_key);
            newentry->me_key = oldentry->me_key;
            newentry->me_value = oldentry->me_value;
        }
    }

    /* Deallocate the old table. */
    PyMem_FREE(oldtable);
    return 0;
}

/* Returns NULL on failure, a pointer to the value otherwise. */
static Py_ssize_t *
PyMemoTable_Get(PyMemoTable *self, PyObject *key)
{
    PyMemoEntry *entry = _PyMemoTable_Lookup(self, key);
    if (entry->me_key == NULL)
        return NULL;
    return &entry->me_value;
}

/* Returns -1 on failure, 0 on success. */
static int
PyMemoTable_Set(PyMemoTable *self, PyObject *key, Py_ssize_t value)
{
    PyMemoEntry *entry;

    assert(key != NULL);

    entry = _PyMemoTable_Lookup(self, key);
    if (entry->me_key != NULL) {
        entry->me_value = value;
        return 0;
    }
    Py_INCREF(key);
    entry->me_key = key;
    entry->me_value = value;
    self->mt_used++;

    /* If we added a key, we can safely resize. Otherwise just return!
     * If used >= 2/3 size, adjust size. Normally, this quaduples the size.
     *
     * Quadrupling the size improves average table sparseness
     * (reducing collisions) at the cost of some memory. It also halves
     * the number of expensive resize operations in a growing memo table.
     *
     * Very large memo tables (over 50K items) use doubling instead.
     * This may help applications with severe memory constraints.
     */
    if (!(self->mt_used * 3 >= (self->mt_mask + 1) * 2))
        return 0;
    return _PyMemoTable_ResizeTable(self,
        (self->mt_used > 50000 ? 2 : 4) * self->mt_used);
}

#undef MT_MINSIZE
#undef PERTURB_SHIFT

/*************************************************************************/


static int
_Pickler_ClearBuffer(PicklerObject *self)
{
    Py_CLEAR(self->output_buffer);
    self->output_buffer =
        PyBytes_FromStringAndSize(NULL, self->max_output_len);
    if (self->output_buffer == NULL)
        return -1;
    self->output_len = 0;
    self->frame_start = -1;
    return 0;
}

static void
_write_size64(char *out, size_t value)
{
    int i;

    assert(sizeof(size_t) <= 8);

    for (i = 0; i < sizeof(size_t); i++) {
        out[i] = (unsigned char)((value >> (8 * i)) & 0xff);
    }
    for (i = sizeof(size_t); i < 8; i++) {
        out[i] = 0;
    }
}

static void
_Pickler_WriteFrameHeader(PicklerObject *self, char *qdata, size_t frame_len)
{
    qdata[0] = FRAME;
    _write_size64(qdata + 1, frame_len);
}

static int
_Pickler_CommitFrame(PicklerObject *self)
{
    size_t frame_len;
    char *qdata;

    if (!self->framing || self->frame_start == -1)
        return 0;
    frame_len = self->output_len - self->frame_start - FRAME_HEADER_SIZE;
    qdata = PyBytes_AS_STRING(self->output_buffer) + self->frame_start;
    _Pickler_WriteFrameHeader(self, qdata, frame_len);
    self->frame_start = -1;
    return 0;
}

static int
_Pickler_OpcodeBoundary(PicklerObject *self)
{
    Py_ssize_t frame_len;

    if (!self->framing || self->frame_start == -1)
        return 0;
    frame_len = self->output_len - self->frame_start - FRAME_HEADER_SIZE;
    if (frame_len >= FRAME_SIZE_TARGET)
        return _Pickler_CommitFrame(self);
    else
        return 0;
}

static PyObject *
_Pickler_GetString(PicklerObject *self)
{
    PyObject *output_buffer = self->output_buffer;

    assert(self->output_buffer != NULL);

    if (_Pickler_CommitFrame(self))
        return NULL;

    self->output_buffer = NULL;
    /* Resize down to exact size */
    if (_PyBytes_Resize(&output_buffer, self->output_len) < 0)
        return NULL;
    return output_buffer;
}

static int
_Pickler_FlushToFile(PicklerObject *self)
{
    PyObject *output, *result;

    assert(self->write != NULL);

    /* This will commit the frame first */
    output = _Pickler_GetString(self);
    if (output == NULL)
        return -1;

    result = _Pickle_FastCall(self->write, output);
    Py_XDECREF(result);
    return (result == NULL) ? -1 : 0;
}

static Py_ssize_t
_Pickler_Write(PicklerObject *self, const char *s, Py_ssize_t data_len)
{
    Py_ssize_t i, n, required;
    char *buffer;
    int need_new_frame;

    assert(s != NULL);
    need_new_frame = (self->framing && self->frame_start == -1);

    if (need_new_frame)
        n = data_len + FRAME_HEADER_SIZE;
    else
        n = data_len;

    required = self->output_len + n;
    if (required > self->max_output_len) {
        /* Make place in buffer for the pickle chunk */
        if (self->output_len >= PY_SSIZE_T_MAX / 2 - n) {
            PyErr_NoMemory();
            return -1;
        }
        self->max_output_len = (self->output_len + n) / 2 * 3;
        if (_PyBytes_Resize(&self->output_buffer, self->max_output_len) < 0)
            return -1;
    }
    buffer = PyBytes_AS_STRING(self->output_buffer);
    if (need_new_frame) {
        /* Setup new frame */
        Py_ssize_t frame_start = self->output_len;
        self->frame_start = frame_start;
        for (i = 0; i < FRAME_HEADER_SIZE; i++) {
            /* Write an invalid value, for debugging */
            buffer[frame_start + i] = 0xFE;
        }
        self->output_len += FRAME_HEADER_SIZE;
    }
    if (data_len < 8) {
        /* This is faster than memcpy when the string is short. */
        for (i = 0; i < data_len; i++) {
            buffer[self->output_len + i] = s[i];
        }
    }
    else {
        memcpy(buffer + self->output_len, s, data_len);
    }
    self->output_len += data_len;
    return data_len;
}

static PicklerObject *
_Pickler_New(void)
{
    PicklerObject *self;

    self = PyObject_GC_New(PicklerObject, &Pickler_Type);
    if (self == NULL)
        return NULL;

    self->pers_func = NULL;
    self->dispatch_table = NULL;
    self->write = NULL;
    self->proto = 0;
    self->bin = 0;
    self->framing = 0;
    self->frame_start = -1;
    self->fast = 0;
    self->fast_nesting = 0;
    self->fix_imports = 0;
    self->fast_memo = NULL;
    self->max_output_len = WRITE_BUF_SIZE;
    self->output_len = 0;

    self->memo = PyMemoTable_New();
    self->output_buffer = PyBytes_FromStringAndSize(NULL,
                                                    self->max_output_len);

    if (self->memo == NULL || self->output_buffer == NULL) {
        Py_DECREF(self);
        return NULL;
    }
    return self;
}

static int
_Pickler_SetProtocol(PicklerObject *self, PyObject *protocol, int fix_imports)
{
    long proto;

    if (protocol == NULL || protocol == Py_None) {
        proto = DEFAULT_PROTOCOL;
    }
    else {
        proto = PyLong_AsLong(protocol);
        if (proto < 0) {
            if (proto == -1 && PyErr_Occurred())
                return -1;
            proto = HIGHEST_PROTOCOL;
        }
        else if (proto > HIGHEST_PROTOCOL) {
            PyErr_Format(PyExc_ValueError, "pickle protocol must be <= %d",
                         HIGHEST_PROTOCOL);
            return -1;
        }
    }
    self->proto = (int)proto;
    self->bin = proto > 0;
    self->fix_imports = fix_imports && proto < 3;
    return 0;
}

/* Returns -1 (with an exception set) on failure, 0 on success. This may
   be called once on a freshly created Pickler. */
static int
_Pickler_SetOutputStream(PicklerObject *self, PyObject *file)
{
    _Py_IDENTIFIER(write);
    assert(file != NULL);
    self->write = _PyObject_GetAttrId(file, &PyId_write);
    if (self->write == NULL) {
        if (PyErr_ExceptionMatches(PyExc_AttributeError))
            PyErr_SetString(PyExc_TypeError,
                            "file must have a 'write' attribute");
        return -1;
    }

    return 0;
}

/* Returns the size of the input on success, -1 on failure. This takes its
   own reference to `input`. */
static Py_ssize_t
_Unpickler_SetStringInput(UnpicklerObject *self, PyObject *input)
{
    if (self->buffer.buf != NULL)
        PyBuffer_Release(&self->buffer);
    if (PyObject_GetBuffer(input, &self->buffer, PyBUF_CONTIG_RO) < 0)
        return -1;
    self->input_buffer = self->buffer.buf;
    self->input_len = self->buffer.len;
    self->next_read_idx = 0;
    self->prefetched_idx = self->input_len;
    return self->input_len;
}

static int
_Unpickler_SkipConsumed(UnpicklerObject *self)
{
    Py_ssize_t consumed;
    PyObject *r;

    consumed = self->next_read_idx - self->prefetched_idx;
    if (consumed <= 0)
        return 0;

    assert(self->peek);  /* otherwise we did something wrong */
    /* This makes an useless copy... */
    r = PyObject_CallFunction(self->read, "n", consumed);
    if (r == NULL)
        return -1;
    Py_DECREF(r);

    self->prefetched_idx = self->next_read_idx;
    return 0;
}

static const Py_ssize_t READ_WHOLE_LINE = -1;

/* If reading from a file, we need to only pull the bytes we need, since there
   may be multiple pickle objects arranged contiguously in the same input
   buffer.

   If `n` is READ_WHOLE_LINE, read a whole line. Otherwise, read up to `n`
   bytes from the input stream/buffer.

   Update the unpickler's input buffer with the newly-read data. Returns -1 on
   failure; on success, returns the number of bytes read from the file.

   On success, self->input_len will be 0; this is intentional so that when
   unpickling from a file, the "we've run out of data" code paths will trigger,
   causing the Unpickler to go back to the file for more data. Use the returned
   size to tell you how much data you can process. */
static Py_ssize_t
_Unpickler_ReadFromFile(UnpicklerObject *self, Py_ssize_t n)
{
    PyObject *data;
    Py_ssize_t read_size;

    assert(self->read != NULL);

    if (_Unpickler_SkipConsumed(self) < 0)
        return -1;

    if (n == READ_WHOLE_LINE) {
        PyObject *empty_tuple = PyTuple_New(0);
        data = PyObject_Call(self->readline, empty_tuple, NULL);
        Py_DECREF(empty_tuple);
    }
    else {
        PyObject *len;
        /* Prefetch some data without advancing the file pointer, if possible */
        if (self->peek && n < PREFETCH) {
            len = PyLong_FromSsize_t(PREFETCH);
            if (len == NULL)
                return -1;
            data = _Pickle_FastCall(self->peek, len);
            if (data == NULL) {
                if (!PyErr_ExceptionMatches(PyExc_NotImplementedError))
                    return -1;
                /* peek() is probably not supported by the given file object */
                PyErr_Clear();
                Py_CLEAR(self->peek);
            }
            else {
                read_size = _Unpickler_SetStringInput(self, data);
                Py_DECREF(data);
                self->prefetched_idx = 0;
                if (n <= read_size)
                    return n;
            }
        }
        len = PyLong_FromSsize_t(n);
        if (len == NULL)
            return -1;
        data = _Pickle_FastCall(self->read, len);
    }
    if (data == NULL)
        return -1;

    read_size = _Unpickler_SetStringInput(self, data);
    Py_DECREF(data);
    return read_size;
}

/* Read `n` bytes from the unpickler's data source, storing the result in `*s`.

   This should be used for all data reads, rather than accessing the unpickler's
   input buffer directly. This method deals correctly with reading from input
   streams, which the input buffer doesn't deal with.

   Note that when reading from a file-like object, self->next_read_idx won't
   be updated (it should remain at 0 for the entire unpickling process). You
   should use this function's return value to know how many bytes you can
   consume.

   Returns -1 (with an exception set) on failure. On success, return the
   number of chars read. */
static Py_ssize_t
_Unpickler_Read(UnpicklerObject *self, char **s, Py_ssize_t n)
{
    Py_ssize_t num_read;

    if (self->next_read_idx + n <= self->input_len) {
        *s = self->input_buffer + self->next_read_idx;
        self->next_read_idx += n;
        return n;
    }
    if (!self->read) {
        PyErr_Format(PyExc_EOFError, "Ran out of input");
        return -1;
    }
    num_read = _Unpickler_ReadFromFile(self, n);
    if (num_read < 0)
        return -1;
    if (num_read < n) {
        PyErr_Format(PyExc_EOFError, "Ran out of input");
        return -1;
    }
    *s = self->input_buffer;
    self->next_read_idx = n;
    return n;
}

static Py_ssize_t
_Unpickler_CopyLine(UnpicklerObject *self, char *line, Py_ssize_t len,
                    char **result)
{
    char *input_line = PyMem_Realloc(self->input_line, len + 1);
    if (input_line == NULL) {
        PyErr_NoMemory();
        return -1;
    }

    memcpy(input_line, line, len);
    input_line[len] = '\0';
    self->input_line = input_line;
    *result = self->input_line;
    return len;
}

/* Read a line from the input stream/buffer. If we run off the end of the input
   before hitting \n, return the data we found.

   Returns the number of chars read, or -1 on failure. */
static Py_ssize_t
_Unpickler_Readline(UnpicklerObject *self, char **result)
{
    Py_ssize_t i, num_read;

    for (i = self->next_read_idx; i < self->input_len; i++) {
        if (self->input_buffer[i] == '\n') {
            char *line_start = self->input_buffer + self->next_read_idx;
            num_read = i - self->next_read_idx + 1;
            self->next_read_idx = i + 1;
            return _Unpickler_CopyLine(self, line_start, num_read, result);
        }
    }
    if (self->read) {
        num_read = _Unpickler_ReadFromFile(self, READ_WHOLE_LINE);
        if (num_read < 0)
            return -1;
        self->next_read_idx = num_read;
        return _Unpickler_CopyLine(self, self->input_buffer, num_read, result);
    }

    /* If we get here, we've run off the end of the input string. Return the
       remaining string and let the caller figure it out. */
    *result = self->input_buffer + self->next_read_idx;
    num_read = i - self->next_read_idx;
    self->next_read_idx = i;
    return num_read;
}

/* Returns -1 (with an exception set) on failure, 0 on success. The memo array
   will be modified in place. */
static int
_Unpickler_ResizeMemoList(UnpicklerObject *self, Py_ssize_t new_size)
{
    Py_ssize_t i;

    assert(new_size > self->memo_size);

    PyMem_RESIZE(self->memo, PyObject *, new_size);
    if (self->memo == NULL) {
        PyErr_NoMemory();
        return -1;
    }
    for (i = self->memo_size; i < new_size; i++)
        self->memo[i] = NULL;
    self->memo_size = new_size;
    return 0;
}

/* Returns NULL if idx is out of bounds. */
static PyObject *
_Unpickler_MemoGet(UnpicklerObject *self, Py_ssize_t idx)
{
    if (idx < 0 || idx >= self->memo_size)
        return NULL;

    return self->memo[idx];
}

/* Returns -1 (with an exception set) on failure, 0 on success.
   This takes its own reference to `value`. */
static int
_Unpickler_MemoPut(UnpicklerObject *self, Py_ssize_t idx, PyObject *value)
{
    PyObject *old_item;

    if (idx >= self->memo_size) {
        if (_Unpickler_ResizeMemoList(self, idx * 2) < 0)
            return -1;
        assert(idx < self->memo_size);
    }
    Py_INCREF(value);
    old_item = self->memo[idx];
    self->memo[idx] = value;
    if (old_item != NULL) {
        Py_DECREF(old_item);
    }
    else {
        self->memo_len++;
    }
    return 0;
}

static PyObject **
_Unpickler_NewMemo(Py_ssize_t new_size)
{
<<<<<<< HEAD
    PyObject **memo = PyMem_MALLOC(new_size * sizeof(PyObject *));
    if (memo == NULL) {
        PyErr_NoMemory();
=======
    PyObject **memo = PyMem_NEW(PyObject *, new_size);
    if (memo == NULL)
>>>>>>> 59b08c18
        return NULL;
    }
    memset(memo, 0, new_size * sizeof(PyObject *));
    return memo;
}

/* Free the unpickler's memo, taking care to decref any items left in it. */
static void
_Unpickler_MemoCleanup(UnpicklerObject *self)
{
    Py_ssize_t i;
    PyObject **memo = self->memo;

    if (self->memo == NULL)
        return;
    self->memo = NULL;
    i = self->memo_size;
    while (--i >= 0) {
        Py_XDECREF(memo[i]);
    }
    PyMem_FREE(memo);
}

static UnpicklerObject *
_Unpickler_New(void)
{
    UnpicklerObject *self;

    self = PyObject_GC_New(UnpicklerObject, &Unpickler_Type);
    if (self == NULL)
        return NULL;

    self->pers_func = NULL;
    self->input_buffer = NULL;
    self->input_line = NULL;
    self->input_len = 0;
    self->next_read_idx = 0;
    self->prefetched_idx = 0;
    self->read = NULL;
    self->readline = NULL;
    self->peek = NULL;
    self->encoding = NULL;
    self->errors = NULL;
    self->marks = NULL;
    self->num_marks = 0;
    self->marks_size = 0;
    self->proto = 0;
    self->fix_imports = 0;
    memset(&self->buffer, 0, sizeof(Py_buffer));
    self->memo_size = 32;
    self->memo_len = 0;
    self->memo = _Unpickler_NewMemo(self->memo_size);
    self->stack = (Pdata *)Pdata_New();

    if (self->memo == NULL || self->stack == NULL) {
        Py_DECREF(self);
        return NULL;
    }

    return self;
}

/* Returns -1 (with an exception set) on failure, 0 on success. This may
   be called once on a freshly created Pickler. */
static int
_Unpickler_SetInputStream(UnpicklerObject *self, PyObject *file)
{
    _Py_IDENTIFIER(peek);
    _Py_IDENTIFIER(read);
    _Py_IDENTIFIER(readline);

    self->peek = _PyObject_GetAttrId(file, &PyId_peek);
    if (self->peek == NULL) {
        if (PyErr_ExceptionMatches(PyExc_AttributeError))
            PyErr_Clear();
        else
            return -1;
    }
    self->read = _PyObject_GetAttrId(file, &PyId_read);
    self->readline = _PyObject_GetAttrId(file, &PyId_readline);
    if (self->readline == NULL || self->read == NULL) {
        if (PyErr_ExceptionMatches(PyExc_AttributeError))
            PyErr_SetString(PyExc_TypeError,
                            "file must have 'read' and 'readline' attributes");
        Py_CLEAR(self->read);
        Py_CLEAR(self->readline);
        Py_CLEAR(self->peek);
        return -1;
    }
    return 0;
}

/* Returns -1 (with an exception set) on failure, 0 on success. This may
   be called once on a freshly created Pickler. */
static int
_Unpickler_SetInputEncoding(UnpicklerObject *self,
                            const char *encoding,
                            const char *errors)
{
    if (encoding == NULL)
        encoding = "ASCII";
    if (errors == NULL)
        errors = "strict";

    self->encoding = _PyMem_Strdup(encoding);
    self->errors = _PyMem_Strdup(errors);
    if (self->encoding == NULL || self->errors == NULL) {
        PyErr_NoMemory();
        return -1;
    }
    return 0;
}

/* Generate a GET opcode for an object stored in the memo. */
static int
memo_get(PicklerObject *self, PyObject *key)
{
    Py_ssize_t *value;
    char pdata[30];
    Py_ssize_t len;

    value = PyMemoTable_Get(self->memo, key);
    if (value == NULL)  {
        PyErr_SetObject(PyExc_KeyError, key);
        return -1;
    }

    if (!self->bin) {
        pdata[0] = GET;
        PyOS_snprintf(pdata + 1, sizeof(pdata) - 1,
                      "%" PY_FORMAT_SIZE_T "d\n", *value);
        len = strlen(pdata);
    }
    else {
        if (*value < 256) {
            pdata[0] = BINGET;
            pdata[1] = (unsigned char)(*value & 0xff);
            len = 2;
        }
        else if (*value <= 0xffffffffL) {
            pdata[0] = LONG_BINGET;
            pdata[1] = (unsigned char)(*value & 0xff);
            pdata[2] = (unsigned char)((*value >> 8) & 0xff);
            pdata[3] = (unsigned char)((*value >> 16) & 0xff);
            pdata[4] = (unsigned char)((*value >> 24) & 0xff);
            len = 5;
        }
        else { /* unlikely */
            PickleState *st = _Pickle_GetGlobalState();
            PyErr_SetString(st->PicklingError,
                            "memo id too large for LONG_BINGET");
            return -1;
        }
    }

    if (_Pickler_Write(self, pdata, len) < 0)
        return -1;

    return 0;
}

/* Store an object in the memo, assign it a new unique ID based on the number
   of objects currently stored in the memo and generate a PUT opcode. */
static int
memo_put(PicklerObject *self, PyObject *obj)
{
    char pdata[30];
    Py_ssize_t len;
    Py_ssize_t idx;

    const char memoize_op = MEMOIZE;

    if (self->fast)
        return 0;

    idx = PyMemoTable_Size(self->memo);
    if (PyMemoTable_Set(self->memo, obj, idx) < 0)
        return -1;

    if (self->proto >= 4) {
        if (_Pickler_Write(self, &memoize_op, 1) < 0)
            return -1;
        return 0;
    }
    else if (!self->bin) {
        pdata[0] = PUT;
        PyOS_snprintf(pdata + 1, sizeof(pdata) - 1,
                      "%" PY_FORMAT_SIZE_T "d\n", idx);
        len = strlen(pdata);
    }
    else {
        if (idx < 256) {
            pdata[0] = BINPUT;
            pdata[1] = (unsigned char)idx;
            len = 2;
        }
        else if (idx <= 0xffffffffL) {
            pdata[0] = LONG_BINPUT;
            pdata[1] = (unsigned char)(idx & 0xff);
            pdata[2] = (unsigned char)((idx >> 8) & 0xff);
            pdata[3] = (unsigned char)((idx >> 16) & 0xff);
            pdata[4] = (unsigned char)((idx >> 24) & 0xff);
            len = 5;
        }
        else { /* unlikely */
            PickleState *st = _Pickle_GetGlobalState();
            PyErr_SetString(st->PicklingError,
                            "memo id too large for LONG_BINPUT");
            return -1;
        }
    }
    if (_Pickler_Write(self, pdata, len) < 0)
        return -1;

    return 0;
}

static PyObject *
getattribute(PyObject *obj, PyObject *name, int allow_qualname) {
    PyObject *dotted_path;
    Py_ssize_t i;
    _Py_static_string(PyId_dot, ".");
    _Py_static_string(PyId_locals, "<locals>");

    dotted_path = PyUnicode_Split(name, _PyUnicode_FromId(&PyId_dot), -1);
    if (dotted_path == NULL) {
        return NULL;
    }
    assert(Py_SIZE(dotted_path) >= 1);
    if (!allow_qualname && Py_SIZE(dotted_path) > 1) {
        PyErr_Format(PyExc_AttributeError,
                     "Can't get qualified attribute %R on %R;"
                     "use protocols >= 4 to enable support",
                     name, obj);
        Py_DECREF(dotted_path);
        return NULL;
    }
    Py_INCREF(obj);
    for (i = 0; i < Py_SIZE(dotted_path); i++) {
        PyObject *subpath = PyList_GET_ITEM(dotted_path, i);
        PyObject *tmp;
        PyObject *result = PyUnicode_RichCompare(
            subpath, _PyUnicode_FromId(&PyId_locals), Py_EQ);
        int is_equal = (result == Py_True);
        assert(PyBool_Check(result));
        Py_DECREF(result);
        if (is_equal) {
            PyErr_Format(PyExc_AttributeError,
                         "Can't get local attribute %R on %R", name, obj);
            Py_DECREF(dotted_path);
            Py_DECREF(obj);
            return NULL;
        }
        tmp = PyObject_GetAttr(obj, subpath);
        Py_DECREF(obj);
        if (tmp == NULL) {
            if (PyErr_ExceptionMatches(PyExc_AttributeError)) {
                PyErr_Clear();
                PyErr_Format(PyExc_AttributeError,
                             "Can't get attribute %R on %R", name, obj);
            }
            Py_DECREF(dotted_path);
            return NULL;
        }
        obj = tmp;
    }
    Py_DECREF(dotted_path);
    return obj;
}

static PyObject *
whichmodule(PyObject *global, PyObject *global_name, int allow_qualname)
{
    PyObject *module_name;
    PyObject *modules_dict;
    PyObject *module;
    PyObject *obj;
    Py_ssize_t i, j;
    _Py_IDENTIFIER(__module__);
    _Py_IDENTIFIER(modules);
    _Py_IDENTIFIER(__main__);

    module_name = _PyObject_GetAttrId(global, &PyId___module__);

    if (module_name == NULL) {
        if (!PyErr_ExceptionMatches(PyExc_AttributeError))
            return NULL;
        PyErr_Clear();
    }
    else {
        /* In some rare cases (e.g., bound methods of extension types),
           __module__ can be None. If it is so, then search sys.modules for
           the module of global. */
        if (module_name != Py_None)
            return module_name;
        Py_CLEAR(module_name);
    }
    assert(module_name == NULL);

    modules_dict = _PySys_GetObjectId(&PyId_modules);
    if (modules_dict == NULL) {
        PyErr_SetString(PyExc_RuntimeError, "unable to get sys.modules");
        return NULL;
    }

    i = 0;
    while ((j = PyDict_Next(modules_dict, &i, &module_name, &module))) {
        PyObject *result = PyUnicode_RichCompare(
            module_name, _PyUnicode_FromId(&PyId___main__), Py_EQ);
        int is_equal = (result == Py_True);
        assert(PyBool_Check(result));
        Py_DECREF(result);
        if (is_equal)
            continue;
        if (module == Py_None)
            continue;

        obj = getattribute(module, global_name, allow_qualname);
        if (obj == NULL) {
            if (!PyErr_ExceptionMatches(PyExc_AttributeError))
                return NULL;
            PyErr_Clear();
            continue;
        }

        if (obj == global) {
            Py_DECREF(obj);
            Py_INCREF(module_name);
            return module_name;
        }
        Py_DECREF(obj);
    }

    /* If no module is found, use __main__. */
    module_name = _PyUnicode_FromId(&PyId___main__);
    Py_INCREF(module_name);
    return module_name;
}

/* fast_save_enter() and fast_save_leave() are guards against recursive
   objects when Pickler is used with the "fast mode" (i.e., with object
   memoization disabled). If the nesting of a list or dict object exceed
   FAST_NESTING_LIMIT, these guards will start keeping an internal
   reference to the seen list or dict objects and check whether these objects
   are recursive. These are not strictly necessary, since save() has a
   hard-coded recursion limit, but they give a nicer error message than the
   typical RuntimeError. */
static int
fast_save_enter(PicklerObject *self, PyObject *obj)
{
    /* if fast_nesting < 0, we're doing an error exit. */
    if (++self->fast_nesting >= FAST_NESTING_LIMIT) {
        PyObject *key = NULL;
        if (self->fast_memo == NULL) {
            self->fast_memo = PyDict_New();
            if (self->fast_memo == NULL) {
                self->fast_nesting = -1;
                return 0;
            }
        }
        key = PyLong_FromVoidPtr(obj);
        if (key == NULL)
            return 0;
        if (PyDict_GetItemWithError(self->fast_memo, key)) {
            Py_DECREF(key);
            PyErr_Format(PyExc_ValueError,
                         "fast mode: can't pickle cyclic objects "
                         "including object type %.200s at %p",
                         obj->ob_type->tp_name, obj);
            self->fast_nesting = -1;
            return 0;
        }
        if (PyErr_Occurred()) {
            return 0;
        }
        if (PyDict_SetItem(self->fast_memo, key, Py_None) < 0) {
            Py_DECREF(key);
            self->fast_nesting = -1;
            return 0;
        }
        Py_DECREF(key);
    }
    return 1;
}

static int
fast_save_leave(PicklerObject *self, PyObject *obj)
{
    if (self->fast_nesting-- >= FAST_NESTING_LIMIT) {
        PyObject *key = PyLong_FromVoidPtr(obj);
        if (key == NULL)
            return 0;
        if (PyDict_DelItem(self->fast_memo, key) < 0) {
            Py_DECREF(key);
            return 0;
        }
        Py_DECREF(key);
    }
    return 1;
}

static int
save_none(PicklerObject *self, PyObject *obj)
{
    const char none_op = NONE;
    if (_Pickler_Write(self, &none_op, 1) < 0)
        return -1;

    return 0;
}

static int
save_bool(PicklerObject *self, PyObject *obj)
{
    if (self->proto >= 2) {
        const char bool_op = (obj == Py_True) ? NEWTRUE : NEWFALSE;
        if (_Pickler_Write(self, &bool_op, 1) < 0)
            return -1;
    }
    else {
        /* These aren't opcodes -- they're ways to pickle bools before protocol 2
         * so that unpicklers written before bools were introduced unpickle them
         * as ints, but unpicklers after can recognize that bools were intended.
         * Note that protocol 2 added direct ways to pickle bools.
         */
        const char *bool_str = (obj == Py_True) ? "I01\n" : "I00\n";
        if (_Pickler_Write(self, bool_str, strlen(bool_str)) < 0)
            return -1;
    }
    return 0;
}

static int
save_long(PicklerObject *self, PyObject *obj)
{
    PyObject *repr = NULL;
    Py_ssize_t size;
    long val;
    int status = 0;

    const char long_op = LONG;

    val= PyLong_AsLong(obj);
    if (val == -1 && PyErr_Occurred()) {
        /* out of range for int pickling */
        PyErr_Clear();
    }
    else if (self->bin &&
             (sizeof(long) <= 4 ||
              (val <= 0x7fffffffL && val >= (-0x7fffffffL - 1)))) {
        /* result fits in a signed 4-byte integer.

           Note: we can't use -0x80000000L in the above condition because some
           compilers (e.g., MSVC) will promote 0x80000000L to an unsigned type
           before applying the unary minus when sizeof(long) <= 4. The
           resulting value stays unsigned which is commonly not what we want,
           so MSVC happily warns us about it.  However, that result would have
           been fine because we guard for sizeof(long) <= 4 which turns the
           condition true in that particular case. */
        char pdata[32];
        Py_ssize_t len = 0;

        pdata[1] = (unsigned char)(val & 0xff);
        pdata[2] = (unsigned char)((val >> 8) & 0xff);
        pdata[3] = (unsigned char)((val >> 16) & 0xff);
        pdata[4] = (unsigned char)((val >> 24) & 0xff);

        if ((pdata[4] == 0) && (pdata[3] == 0)) {
            if (pdata[2] == 0) {
                pdata[0] = BININT1;
                len = 2;
            }
            else {
                pdata[0] = BININT2;
                len = 3;
            }
        }
        else {
            pdata[0] = BININT;
            len = 5;
        }

        if (_Pickler_Write(self, pdata, len) < 0)
            return -1;

        return 0;
    }

    if (self->proto >= 2) {
        /* Linear-time pickling. */
        size_t nbits;
        size_t nbytes;
        unsigned char *pdata;
        char header[5];
        int i;
        int sign = _PyLong_Sign(obj);

        if (sign == 0) {
            header[0] = LONG1;
            header[1] = 0;      /* It's 0 -- an empty bytestring. */
            if (_Pickler_Write(self, header, 2) < 0)
                goto error;
            return 0;
        }
        nbits = _PyLong_NumBits(obj);
        if (nbits == (size_t)-1 && PyErr_Occurred())
            goto error;
        /* How many bytes do we need?  There are nbits >> 3 full
         * bytes of data, and nbits & 7 leftover bits.  If there
         * are any leftover bits, then we clearly need another
         * byte.  Wnat's not so obvious is that we *probably*
         * need another byte even if there aren't any leftovers:
         * the most-significant bit of the most-significant byte
         * acts like a sign bit, and it's usually got a sense
         * opposite of the one we need.  The exception is ints
         * of the form -(2**(8*j-1)) for j > 0.  Such an int is
         * its own 256's-complement, so has the right sign bit
         * even without the extra byte.  That's a pain to check
         * for in advance, though, so we always grab an extra
         * byte at the start, and cut it back later if possible.
         */
        nbytes = (nbits >> 3) + 1;
        if (nbytes > 0x7fffffffL) {
            PyErr_SetString(PyExc_OverflowError,
                            "int too large to pickle");
            goto error;
        }
        repr = PyBytes_FromStringAndSize(NULL, (Py_ssize_t)nbytes);
        if (repr == NULL)
            goto error;
        pdata = (unsigned char *)PyBytes_AS_STRING(repr);
        i = _PyLong_AsByteArray((PyLongObject *)obj,
                                pdata, nbytes,
                                1 /* little endian */ , 1 /* signed */ );
        if (i < 0)
            goto error;
        /* If the int is negative, this may be a byte more than
         * needed.  This is so iff the MSB is all redundant sign
         * bits.
         */
        if (sign < 0 &&
            nbytes > 1 &&
            pdata[nbytes - 1] == 0xff &&
            (pdata[nbytes - 2] & 0x80) != 0) {
            nbytes--;
        }

        if (nbytes < 256) {
            header[0] = LONG1;
            header[1] = (unsigned char)nbytes;
            size = 2;
        }
        else {
            header[0] = LONG4;
            size = (Py_ssize_t) nbytes;
            for (i = 1; i < 5; i++) {
                header[i] = (unsigned char)(size & 0xff);
                size >>= 8;
            }
            size = 5;
        }
        if (_Pickler_Write(self, header, size) < 0 ||
            _Pickler_Write(self, (char *)pdata, (int)nbytes) < 0)
            goto error;
    }
    else {
        char *string;

        /* proto < 2: write the repr and newline.  This is quadratic-time (in
           the number of digits), in both directions.  We add a trailing 'L'
           to the repr, for compatibility with Python 2.x. */

        repr = PyObject_Repr(obj);
        if (repr == NULL)
            goto error;

        string = _PyUnicode_AsStringAndSize(repr, &size);
        if (string == NULL)
            goto error;

        if (_Pickler_Write(self, &long_op, 1) < 0 ||
            _Pickler_Write(self, string, size) < 0 ||
            _Pickler_Write(self, "L\n", 2) < 0)
            goto error;
    }

    if (0) {
  error:
      status = -1;
    }
    Py_XDECREF(repr);

    return status;
}

static int
save_float(PicklerObject *self, PyObject *obj)
{
    double x = PyFloat_AS_DOUBLE((PyFloatObject *)obj);

    if (self->bin) {
        char pdata[9];
        pdata[0] = BINFLOAT;
        if (_PyFloat_Pack8(x, (unsigned char *)&pdata[1], 0) < 0)
            return -1;
        if (_Pickler_Write(self, pdata, 9) < 0)
            return -1;
   }
    else {
        int result = -1;
        char *buf = NULL;
        char op = FLOAT;

        if (_Pickler_Write(self, &op, 1) < 0)
            goto done;

        buf = PyOS_double_to_string(x, 'g', 17, 0, NULL);
        if (!buf) {
            PyErr_NoMemory();
            goto done;
        }

        if (_Pickler_Write(self, buf, strlen(buf)) < 0)
            goto done;

        if (_Pickler_Write(self, "\n", 1) < 0)
            goto done;

        result = 0;
done:
        PyMem_Free(buf);
        return result;
    }

    return 0;
}

static int
save_bytes(PicklerObject *self, PyObject *obj)
{
    if (self->proto < 3) {
        /* Older pickle protocols do not have an opcode for pickling bytes
           objects. Therefore, we need to fake the copy protocol (i.e.,
           the __reduce__ method) to permit bytes object unpickling.

           Here we use a hack to be compatible with Python 2. Since in Python
           2 'bytes' is just an alias for 'str' (which has different
           parameters than the actual bytes object), we use codecs.encode
           to create the appropriate 'str' object when unpickled using
           Python 2 *and* the appropriate 'bytes' object when unpickled
           using Python 3. Again this is a hack and we don't need to do this
           with newer protocols. */
        PyObject *reduce_value = NULL;
        int status;

        if (PyBytes_GET_SIZE(obj) == 0) {
            reduce_value = Py_BuildValue("(O())", (PyObject*)&PyBytes_Type);
        }
        else {
            PickleState *st = _Pickle_GetGlobalState();
            PyObject *unicode_str =
                PyUnicode_DecodeLatin1(PyBytes_AS_STRING(obj),
                                       PyBytes_GET_SIZE(obj),
                                       "strict");
            _Py_IDENTIFIER(latin1);

            if (unicode_str == NULL)
                return -1;
            reduce_value = Py_BuildValue("(O(OO))",
                                         st->codecs_encode, unicode_str,
                                         _PyUnicode_FromId(&PyId_latin1));
            Py_DECREF(unicode_str);
        }

        if (reduce_value == NULL)
            return -1;

        /* save_reduce() will memoize the object automatically. */
        status = save_reduce(self, reduce_value, obj);
        Py_DECREF(reduce_value);
        return status;
    }
    else {
        Py_ssize_t size;
        char header[9];
        Py_ssize_t len;

        size = PyBytes_GET_SIZE(obj);
        if (size < 0)
            return -1;

        if (size <= 0xff) {
            header[0] = SHORT_BINBYTES;
            header[1] = (unsigned char)size;
            len = 2;
        }
        else if (size <= 0xffffffffL) {
            header[0] = BINBYTES;
            header[1] = (unsigned char)(size & 0xff);
            header[2] = (unsigned char)((size >> 8) & 0xff);
            header[3] = (unsigned char)((size >> 16) & 0xff);
            header[4] = (unsigned char)((size >> 24) & 0xff);
            len = 5;
        }
        else if (self->proto >= 4) {
            header[0] = BINBYTES8;
            _write_size64(header + 1, size);
            len = 9;
        }
        else {
            PyErr_SetString(PyExc_OverflowError,
                            "cannot serialize a bytes object larger than 4 GiB");
            return -1;          /* string too large */
        }

        if (_Pickler_Write(self, header, len) < 0)
            return -1;

        if (_Pickler_Write(self, PyBytes_AS_STRING(obj), size) < 0)
            return -1;

        if (memo_put(self, obj) < 0)
            return -1;

        return 0;
    }
}

/* A copy of PyUnicode_EncodeRawUnicodeEscape() that also translates
   backslash and newline characters to \uXXXX escapes. */
static PyObject *
raw_unicode_escape(PyObject *obj)
{
    PyObject *repr, *result;
    char *p;
    Py_ssize_t i, size, expandsize;
    void *data;
    unsigned int kind;

    if (PyUnicode_READY(obj))
        return NULL;

    size = PyUnicode_GET_LENGTH(obj);
    data = PyUnicode_DATA(obj);
    kind = PyUnicode_KIND(obj);
    if (kind == PyUnicode_4BYTE_KIND)
        expandsize = 10;
    else
        expandsize = 6;

    if (size > PY_SSIZE_T_MAX / expandsize)
        return PyErr_NoMemory();
    repr = PyByteArray_FromStringAndSize(NULL, expandsize * size);
    if (repr == NULL)
        return NULL;
    if (size == 0)
        goto done;

    p = PyByteArray_AS_STRING(repr);
    for (i=0; i < size; i++) {
        Py_UCS4 ch = PyUnicode_READ(kind, data, i);
        /* Map 32-bit characters to '\Uxxxxxxxx' */
        if (ch >= 0x10000) {
            *p++ = '\\';
            *p++ = 'U';
            *p++ = Py_hexdigits[(ch >> 28) & 0xf];
            *p++ = Py_hexdigits[(ch >> 24) & 0xf];
            *p++ = Py_hexdigits[(ch >> 20) & 0xf];
            *p++ = Py_hexdigits[(ch >> 16) & 0xf];
            *p++ = Py_hexdigits[(ch >> 12) & 0xf];
            *p++ = Py_hexdigits[(ch >> 8) & 0xf];
            *p++ = Py_hexdigits[(ch >> 4) & 0xf];
            *p++ = Py_hexdigits[ch & 15];
        }
        /* Map 16-bit characters to '\uxxxx' */
        else if (ch >= 256 || ch == '\\' || ch == '\n') {
            *p++ = '\\';
            *p++ = 'u';
            *p++ = Py_hexdigits[(ch >> 12) & 0xf];
            *p++ = Py_hexdigits[(ch >> 8) & 0xf];
            *p++ = Py_hexdigits[(ch >> 4) & 0xf];
            *p++ = Py_hexdigits[ch & 15];
        }
        /* Copy everything else as-is */
        else
            *p++ = (char) ch;
    }
    size = p - PyByteArray_AS_STRING(repr);

done:
    result = PyBytes_FromStringAndSize(PyByteArray_AS_STRING(repr), size);
    Py_DECREF(repr);
    return result;
}

static int
write_utf8(PicklerObject *self, char *data, Py_ssize_t size)
{
    char header[9];
    Py_ssize_t len;

    if (size <= 0xff && self->proto >= 4) {
        header[0] = SHORT_BINUNICODE;
        header[1] = (unsigned char)(size & 0xff);
        len = 2;
    }
    else if (size <= 0xffffffffUL) {
        header[0] = BINUNICODE;
        header[1] = (unsigned char)(size & 0xff);
        header[2] = (unsigned char)((size >> 8) & 0xff);
        header[3] = (unsigned char)((size >> 16) & 0xff);
        header[4] = (unsigned char)((size >> 24) & 0xff);
        len = 5;
    }
    else if (self->proto >= 4) {
        header[0] = BINUNICODE8;
        _write_size64(header + 1, size);
        len = 9;
    }
    else {
        PyErr_SetString(PyExc_OverflowError,
                        "cannot serialize a string larger than 4GiB");
        return -1;
    }

    if (_Pickler_Write(self, header, len) < 0)
        return -1;
    if (_Pickler_Write(self, data, size) < 0)
        return -1;

    return 0;
}

static int
write_unicode_binary(PicklerObject *self, PyObject *obj)
{
    PyObject *encoded = NULL;
    Py_ssize_t size;
    char *data;
    int r;

    if (PyUnicode_READY(obj))
        return -1;

    data = PyUnicode_AsUTF8AndSize(obj, &size);
    if (data != NULL)
        return write_utf8(self, data, size);

    /* Issue #8383: for strings with lone surrogates, fallback on the
       "surrogatepass" error handler. */
    PyErr_Clear();
    encoded = PyUnicode_AsEncodedString(obj, "utf-8", "surrogatepass");
    if (encoded == NULL)
        return -1;

    r = write_utf8(self, PyBytes_AS_STRING(encoded),
                   PyBytes_GET_SIZE(encoded));
    Py_DECREF(encoded);
    return r;
}

static int
save_unicode(PicklerObject *self, PyObject *obj)
{
    if (self->bin) {
        if (write_unicode_binary(self, obj) < 0)
            return -1;
    }
    else {
        PyObject *encoded;
        Py_ssize_t size;
        const char unicode_op = UNICODE;

        encoded = raw_unicode_escape(obj);
        if (encoded == NULL)
            return -1;

        if (_Pickler_Write(self, &unicode_op, 1) < 0) {
            Py_DECREF(encoded);
            return -1;
        }

        size = PyBytes_GET_SIZE(encoded);
        if (_Pickler_Write(self, PyBytes_AS_STRING(encoded), size) < 0) {
            Py_DECREF(encoded);
            return -1;
        }
        Py_DECREF(encoded);

        if (_Pickler_Write(self, "\n", 1) < 0)
            return -1;
    }
    if (memo_put(self, obj) < 0)
        return -1;

    return 0;
}

/* A helper for save_tuple.  Push the len elements in tuple t on the stack. */
static int
store_tuple_elements(PicklerObject *self, PyObject *t, Py_ssize_t len)
{
    Py_ssize_t i;

    assert(PyTuple_Size(t) == len);

    for (i = 0; i < len; i++) {
        PyObject *element = PyTuple_GET_ITEM(t, i);

        if (element == NULL)
            return -1;
        if (save(self, element, 0) < 0)
            return -1;
    }

    return 0;
}

/* Tuples are ubiquitous in the pickle protocols, so many techniques are
 * used across protocols to minimize the space needed to pickle them.
 * Tuples are also the only builtin immutable type that can be recursive
 * (a tuple can be reached from itself), and that requires some subtle
 * magic so that it works in all cases.  IOW, this is a long routine.
 */
static int
save_tuple(PicklerObject *self, PyObject *obj)
{
    Py_ssize_t len, i;

    const char mark_op = MARK;
    const char tuple_op = TUPLE;
    const char pop_op = POP;
    const char pop_mark_op = POP_MARK;
    const char len2opcode[] = {EMPTY_TUPLE, TUPLE1, TUPLE2, TUPLE3};

    if ((len = PyTuple_Size(obj)) < 0)
        return -1;

    if (len == 0) {
        char pdata[2];

        if (self->proto) {
            pdata[0] = EMPTY_TUPLE;
            len = 1;
        }
        else {
            pdata[0] = MARK;
            pdata[1] = TUPLE;
            len = 2;
        }
        if (_Pickler_Write(self, pdata, len) < 0)
            return -1;
        return 0;
    }

    /* The tuple isn't in the memo now.  If it shows up there after
     * saving the tuple elements, the tuple must be recursive, in
     * which case we'll pop everything we put on the stack, and fetch
     * its value from the memo.
     */
    if (len <= 3 && self->proto >= 2) {
        /* Use TUPLE{1,2,3} opcodes. */
        if (store_tuple_elements(self, obj, len) < 0)
            return -1;

        if (PyMemoTable_Get(self->memo, obj)) {
            /* pop the len elements */
            for (i = 0; i < len; i++)
                if (_Pickler_Write(self, &pop_op, 1) < 0)
                    return -1;
            /* fetch from memo */
            if (memo_get(self, obj) < 0)
                return -1;

            return 0;
        }
        else { /* Not recursive. */
            if (_Pickler_Write(self, len2opcode + len, 1) < 0)
                return -1;
        }
        goto memoize;
    }

    /* proto < 2 and len > 0, or proto >= 2 and len > 3.
     * Generate MARK e1 e2 ... TUPLE
     */
    if (_Pickler_Write(self, &mark_op, 1) < 0)
        return -1;

    if (store_tuple_elements(self, obj, len) < 0)
        return -1;

    if (PyMemoTable_Get(self->memo, obj)) {
        /* pop the stack stuff we pushed */
        if (self->bin) {
            if (_Pickler_Write(self, &pop_mark_op, 1) < 0)
                return -1;
        }
        else {
            /* Note that we pop one more than len, to remove
             * the MARK too.
             */
            for (i = 0; i <= len; i++)
                if (_Pickler_Write(self, &pop_op, 1) < 0)
                    return -1;
        }
        /* fetch from memo */
        if (memo_get(self, obj) < 0)
            return -1;

        return 0;
    }
    else { /* Not recursive. */
        if (_Pickler_Write(self, &tuple_op, 1) < 0)
            return -1;
    }

  memoize:
    if (memo_put(self, obj) < 0)
        return -1;

    return 0;
}

/* iter is an iterator giving items, and we batch up chunks of
 *     MARK item item ... item APPENDS
 * opcode sequences.  Calling code should have arranged to first create an
 * empty list, or list-like object, for the APPENDS to operate on.
 * Returns 0 on success, <0 on error.
 */
static int
batch_list(PicklerObject *self, PyObject *iter)
{
    PyObject *obj = NULL;
    PyObject *firstitem = NULL;
    int i, n;

    const char mark_op = MARK;
    const char append_op = APPEND;
    const char appends_op = APPENDS;

    assert(iter != NULL);

    /* XXX: I think this function could be made faster by avoiding the
       iterator interface and fetching objects directly from list using
       PyList_GET_ITEM.
    */

    if (self->proto == 0) {
        /* APPENDS isn't available; do one at a time. */
        for (;;) {
            obj = PyIter_Next(iter);
            if (obj == NULL) {
                if (PyErr_Occurred())
                    return -1;
                break;
            }
            i = save(self, obj, 0);
            Py_DECREF(obj);
            if (i < 0)
                return -1;
            if (_Pickler_Write(self, &append_op, 1) < 0)
                return -1;
        }
        return 0;
    }

    /* proto > 0:  write in batches of BATCHSIZE. */
    do {
        /* Get first item */
        firstitem = PyIter_Next(iter);
        if (firstitem == NULL) {
            if (PyErr_Occurred())
                goto error;

            /* nothing more to add */
            break;
        }

        /* Try to get a second item */
        obj = PyIter_Next(iter);
        if (obj == NULL) {
            if (PyErr_Occurred())
                goto error;

            /* Only one item to write */
            if (save(self, firstitem, 0) < 0)
                goto error;
            if (_Pickler_Write(self, &append_op, 1) < 0)
                goto error;
            Py_CLEAR(firstitem);
            break;
        }

        /* More than one item to write */

        /* Pump out MARK, items, APPENDS. */
        if (_Pickler_Write(self, &mark_op, 1) < 0)
            goto error;

        if (save(self, firstitem, 0) < 0)
            goto error;
        Py_CLEAR(firstitem);
        n = 1;

        /* Fetch and save up to BATCHSIZE items */
        while (obj) {
            if (save(self, obj, 0) < 0)
                goto error;
            Py_CLEAR(obj);
            n += 1;

            if (n == BATCHSIZE)
                break;

            obj = PyIter_Next(iter);
            if (obj == NULL) {
                if (PyErr_Occurred())
                    goto error;
                break;
            }
        }

        if (_Pickler_Write(self, &appends_op, 1) < 0)
            goto error;

    } while (n == BATCHSIZE);
    return 0;

  error:
    Py_XDECREF(firstitem);
    Py_XDECREF(obj);
    return -1;
}

/* This is a variant of batch_list() above, specialized for lists (with no
 * support for list subclasses). Like batch_list(), we batch up chunks of
 *     MARK item item ... item APPENDS
 * opcode sequences.  Calling code should have arranged to first create an
 * empty list, or list-like object, for the APPENDS to operate on.
 * Returns 0 on success, -1 on error.
 *
 * This version is considerably faster than batch_list(), if less general.
 *
 * Note that this only works for protocols > 0.
 */
static int
batch_list_exact(PicklerObject *self, PyObject *obj)
{
    PyObject *item = NULL;
    Py_ssize_t this_batch, total;

    const char append_op = APPEND;
    const char appends_op = APPENDS;
    const char mark_op = MARK;

    assert(obj != NULL);
    assert(self->proto > 0);
    assert(PyList_CheckExact(obj));

    if (PyList_GET_SIZE(obj) == 1) {
        item = PyList_GET_ITEM(obj, 0);
        if (save(self, item, 0) < 0)
            return -1;
        if (_Pickler_Write(self, &append_op, 1) < 0)
            return -1;
        return 0;
    }

    /* Write in batches of BATCHSIZE. */
    total = 0;
    do {
        this_batch = 0;
        if (_Pickler_Write(self, &mark_op, 1) < 0)
            return -1;
        while (total < PyList_GET_SIZE(obj)) {
            item = PyList_GET_ITEM(obj, total);
            if (save(self, item, 0) < 0)
                return -1;
            total++;
            if (++this_batch == BATCHSIZE)
                break;
        }
        if (_Pickler_Write(self, &appends_op, 1) < 0)
            return -1;

    } while (total < PyList_GET_SIZE(obj));

    return 0;
}

static int
save_list(PicklerObject *self, PyObject *obj)
{
    char header[3];
    Py_ssize_t len;
    int status = 0;

    if (self->fast && !fast_save_enter(self, obj))
        goto error;

    /* Create an empty list. */
    if (self->bin) {
        header[0] = EMPTY_LIST;
        len = 1;
    }
    else {
        header[0] = MARK;
        header[1] = LIST;
        len = 2;
    }

    if (_Pickler_Write(self, header, len) < 0)
        goto error;

    /* Get list length, and bow out early if empty. */
    if ((len = PyList_Size(obj)) < 0)
        goto error;

    if (memo_put(self, obj) < 0)
        goto error;

    if (len != 0) {
        /* Materialize the list elements. */
        if (PyList_CheckExact(obj) && self->proto > 0) {
            if (Py_EnterRecursiveCall(" while pickling an object"))
                goto error;
            status = batch_list_exact(self, obj);
            Py_LeaveRecursiveCall();
        } else {
            PyObject *iter = PyObject_GetIter(obj);
            if (iter == NULL)
                goto error;

            if (Py_EnterRecursiveCall(" while pickling an object")) {
                Py_DECREF(iter);
                goto error;
            }
            status = batch_list(self, iter);
            Py_LeaveRecursiveCall();
            Py_DECREF(iter);
        }
    }
    if (0) {
  error:
        status = -1;
    }

    if (self->fast && !fast_save_leave(self, obj))
        status = -1;

    return status;
}

/* iter is an iterator giving (key, value) pairs, and we batch up chunks of
 *     MARK key value ... key value SETITEMS
 * opcode sequences.  Calling code should have arranged to first create an
 * empty dict, or dict-like object, for the SETITEMS to operate on.
 * Returns 0 on success, <0 on error.
 *
 * This is very much like batch_list().  The difference between saving
 * elements directly, and picking apart two-tuples, is so long-winded at
 * the C level, though, that attempts to combine these routines were too
 * ugly to bear.
 */
static int
batch_dict(PicklerObject *self, PyObject *iter)
{
    PyObject *obj = NULL;
    PyObject *firstitem = NULL;
    int i, n;

    const char mark_op = MARK;
    const char setitem_op = SETITEM;
    const char setitems_op = SETITEMS;

    assert(iter != NULL);

    if (self->proto == 0) {
        /* SETITEMS isn't available; do one at a time. */
        for (;;) {
            obj = PyIter_Next(iter);
            if (obj == NULL) {
                if (PyErr_Occurred())
                    return -1;
                break;
            }
            if (!PyTuple_Check(obj) || PyTuple_Size(obj) != 2) {
                PyErr_SetString(PyExc_TypeError, "dict items "
                                "iterator must return 2-tuples");
                return -1;
            }
            i = save(self, PyTuple_GET_ITEM(obj, 0), 0);
            if (i >= 0)
                i = save(self, PyTuple_GET_ITEM(obj, 1), 0);
            Py_DECREF(obj);
            if (i < 0)
                return -1;
            if (_Pickler_Write(self, &setitem_op, 1) < 0)
                return -1;
        }
        return 0;
    }

    /* proto > 0:  write in batches of BATCHSIZE. */
    do {
        /* Get first item */
        firstitem = PyIter_Next(iter);
        if (firstitem == NULL) {
            if (PyErr_Occurred())
                goto error;

            /* nothing more to add */
            break;
        }
        if (!PyTuple_Check(firstitem) || PyTuple_Size(firstitem) != 2) {
            PyErr_SetString(PyExc_TypeError, "dict items "
                                "iterator must return 2-tuples");
            goto error;
        }

        /* Try to get a second item */
        obj = PyIter_Next(iter);
        if (obj == NULL) {
            if (PyErr_Occurred())
                goto error;

            /* Only one item to write */
            if (save(self, PyTuple_GET_ITEM(firstitem, 0), 0) < 0)
                goto error;
            if (save(self, PyTuple_GET_ITEM(firstitem, 1), 0) < 0)
                goto error;
            if (_Pickler_Write(self, &setitem_op, 1) < 0)
                goto error;
            Py_CLEAR(firstitem);
            break;
        }

        /* More than one item to write */

        /* Pump out MARK, items, SETITEMS. */
        if (_Pickler_Write(self, &mark_op, 1) < 0)
            goto error;

        if (save(self, PyTuple_GET_ITEM(firstitem, 0), 0) < 0)
            goto error;
        if (save(self, PyTuple_GET_ITEM(firstitem, 1), 0) < 0)
            goto error;
        Py_CLEAR(firstitem);
        n = 1;

        /* Fetch and save up to BATCHSIZE items */
        while (obj) {
            if (!PyTuple_Check(obj) || PyTuple_Size(obj) != 2) {
                PyErr_SetString(PyExc_TypeError, "dict items "
                    "iterator must return 2-tuples");
                goto error;
            }
            if (save(self, PyTuple_GET_ITEM(obj, 0), 0) < 0 ||
                save(self, PyTuple_GET_ITEM(obj, 1), 0) < 0)
                goto error;
            Py_CLEAR(obj);
            n += 1;

            if (n == BATCHSIZE)
                break;

            obj = PyIter_Next(iter);
            if (obj == NULL) {
                if (PyErr_Occurred())
                    goto error;
                break;
            }
        }

        if (_Pickler_Write(self, &setitems_op, 1) < 0)
            goto error;

    } while (n == BATCHSIZE);
    return 0;

  error:
    Py_XDECREF(firstitem);
    Py_XDECREF(obj);
    return -1;
}

/* This is a variant of batch_dict() above that specializes for dicts, with no
 * support for dict subclasses. Like batch_dict(), we batch up chunks of
 *     MARK key value ... key value SETITEMS
 * opcode sequences.  Calling code should have arranged to first create an
 * empty dict, or dict-like object, for the SETITEMS to operate on.
 * Returns 0 on success, -1 on error.
 *
 * Note that this currently doesn't work for protocol 0.
 */
static int
batch_dict_exact(PicklerObject *self, PyObject *obj)
{
    PyObject *key = NULL, *value = NULL;
    int i;
    Py_ssize_t dict_size, ppos = 0;

    const char mark_op = MARK;
    const char setitem_op = SETITEM;
    const char setitems_op = SETITEMS;

    assert(obj != NULL);
    assert(self->proto > 0);

    dict_size = PyDict_Size(obj);

    /* Special-case len(d) == 1 to save space. */
    if (dict_size == 1) {
        PyDict_Next(obj, &ppos, &key, &value);
        if (save(self, key, 0) < 0)
            return -1;
        if (save(self, value, 0) < 0)
            return -1;
        if (_Pickler_Write(self, &setitem_op, 1) < 0)
            return -1;
        return 0;
    }

    /* Write in batches of BATCHSIZE. */
    do {
        i = 0;
        if (_Pickler_Write(self, &mark_op, 1) < 0)
            return -1;
        while (PyDict_Next(obj, &ppos, &key, &value)) {
            if (save(self, key, 0) < 0)
                return -1;
            if (save(self, value, 0) < 0)
                return -1;
            if (++i == BATCHSIZE)
                break;
        }
        if (_Pickler_Write(self, &setitems_op, 1) < 0)
            return -1;
        if (PyDict_Size(obj) != dict_size) {
            PyErr_Format(
                PyExc_RuntimeError,
                "dictionary changed size during iteration");
            return -1;
        }

    } while (i == BATCHSIZE);
    return 0;
}

static int
save_dict(PicklerObject *self, PyObject *obj)
{
    PyObject *items, *iter;
    char header[3];
    Py_ssize_t len;
    int status = 0;

    if (self->fast && !fast_save_enter(self, obj))
        goto error;

    /* Create an empty dict. */
    if (self->bin) {
        header[0] = EMPTY_DICT;
        len = 1;
    }
    else {
        header[0] = MARK;
        header[1] = DICT;
        len = 2;
    }

    if (_Pickler_Write(self, header, len) < 0)
        goto error;

    /* Get dict size, and bow out early if empty. */
    if ((len = PyDict_Size(obj)) < 0)
        goto error;

    if (memo_put(self, obj) < 0)
        goto error;

    if (len != 0) {
        /* Save the dict items. */
        if (PyDict_CheckExact(obj) && self->proto > 0) {
            /* We can take certain shortcuts if we know this is a dict and
               not a dict subclass. */
            if (Py_EnterRecursiveCall(" while pickling an object"))
                goto error;
            status = batch_dict_exact(self, obj);
            Py_LeaveRecursiveCall();
        } else {
            _Py_IDENTIFIER(items);

            items = _PyObject_CallMethodId(obj, &PyId_items, "()");
            if (items == NULL)
                goto error;
            iter = PyObject_GetIter(items);
            Py_DECREF(items);
            if (iter == NULL)
                goto error;
            if (Py_EnterRecursiveCall(" while pickling an object")) {
                Py_DECREF(iter);
                goto error;
            }
            status = batch_dict(self, iter);
            Py_LeaveRecursiveCall();
            Py_DECREF(iter);
        }
    }

    if (0) {
  error:
        status = -1;
    }

    if (self->fast && !fast_save_leave(self, obj))
        status = -1;

    return status;
}

static int
save_set(PicklerObject *self, PyObject *obj)
{
    PyObject *item;
    int i;
    Py_ssize_t set_size, ppos = 0;
    Py_hash_t hash;

    const char empty_set_op = EMPTY_SET;
    const char mark_op = MARK;
    const char additems_op = ADDITEMS;

    if (self->proto < 4) {
        PyObject *items;
        PyObject *reduce_value;
        int status;

        items = PySequence_List(obj);
        if (items == NULL) {
            return -1;
        }
        reduce_value = Py_BuildValue("(O(O))", (PyObject*)&PySet_Type, items);
        Py_DECREF(items);
        if (reduce_value == NULL) {
            return -1;
        }
        /* save_reduce() will memoize the object automatically. */
        status = save_reduce(self, reduce_value, obj);
        Py_DECREF(reduce_value);
        return status;
    }

    if (_Pickler_Write(self, &empty_set_op, 1) < 0)
        return -1;

    if (memo_put(self, obj) < 0)
        return -1;

    set_size = PySet_GET_SIZE(obj);
    if (set_size == 0)
        return 0;  /* nothing to do */

    /* Write in batches of BATCHSIZE. */
    do {
        i = 0;
        if (_Pickler_Write(self, &mark_op, 1) < 0)
            return -1;
        while (_PySet_NextEntry(obj, &ppos, &item, &hash)) {
            if (save(self, item, 0) < 0)
                return -1;
            if (++i == BATCHSIZE)
                break;
        }
        if (_Pickler_Write(self, &additems_op, 1) < 0)
            return -1;
        if (PySet_GET_SIZE(obj) != set_size) {
            PyErr_Format(
                PyExc_RuntimeError,
                "set changed size during iteration");
            return -1;
        }
    } while (i == BATCHSIZE);

    return 0;
}

static int
save_frozenset(PicklerObject *self, PyObject *obj)
{
    PyObject *iter;

    const char mark_op = MARK;
    const char frozenset_op = FROZENSET;

    if (self->fast && !fast_save_enter(self, obj))
        return -1;

    if (self->proto < 4) {
        PyObject *items;
        PyObject *reduce_value;
        int status;

        items = PySequence_List(obj);
        if (items == NULL) {
            return -1;
        }
        reduce_value = Py_BuildValue("(O(O))", (PyObject*)&PyFrozenSet_Type,
                                     items);
        Py_DECREF(items);
        if (reduce_value == NULL) {
            return -1;
        }
        /* save_reduce() will memoize the object automatically. */
        status = save_reduce(self, reduce_value, obj);
        Py_DECREF(reduce_value);
        return status;
    }

    if (_Pickler_Write(self, &mark_op, 1) < 0)
        return -1;

    iter = PyObject_GetIter(obj);
    if (iter == NULL) {
        return -1;
    }
    for (;;) {
        PyObject *item;

        item = PyIter_Next(iter);
        if (item == NULL) {
            if (PyErr_Occurred()) {
                Py_DECREF(iter);
                return -1;
            }
            break;
        }
        if (save(self, item, 0) < 0) {
            Py_DECREF(item);
            Py_DECREF(iter);
            return -1;
        }
        Py_DECREF(item);
    }
    Py_DECREF(iter);

    /* If the object is already in the memo, this means it is
       recursive. In this case, throw away everything we put on the
       stack, and fetch the object back from the memo. */
    if (PyMemoTable_Get(self->memo, obj)) {
        const char pop_mark_op = POP_MARK;

        if (_Pickler_Write(self, &pop_mark_op, 1) < 0)
            return -1;
        if (memo_get(self, obj) < 0)
            return -1;
        return 0;
    }

    if (_Pickler_Write(self, &frozenset_op, 1) < 0)
        return -1;
    if (memo_put(self, obj) < 0)
        return -1;

    return 0;
}

static int
fix_imports(PyObject **module_name, PyObject **global_name)
{
    PyObject *key;
    PyObject *item;
    PickleState *st = _Pickle_GetGlobalState();

    key = PyTuple_Pack(2, *module_name, *global_name);
    if (key == NULL)
        return -1;
    item = PyDict_GetItemWithError(st->name_mapping_3to2, key);
    Py_DECREF(key);
    if (item) {
        PyObject *fixed_module_name;
        PyObject *fixed_global_name;

        if (!PyTuple_Check(item) || PyTuple_GET_SIZE(item) != 2) {
            PyErr_Format(PyExc_RuntimeError,
                         "_compat_pickle.REVERSE_NAME_MAPPING values "
                         "should be 2-tuples, not %.200s",
                         Py_TYPE(item)->tp_name);
            return -1;
        }
        fixed_module_name = PyTuple_GET_ITEM(item, 0);
        fixed_global_name = PyTuple_GET_ITEM(item, 1);
        if (!PyUnicode_Check(fixed_module_name) ||
            !PyUnicode_Check(fixed_global_name)) {
            PyErr_Format(PyExc_RuntimeError,
                         "_compat_pickle.REVERSE_NAME_MAPPING values "
                         "should be pairs of str, not (%.200s, %.200s)",
                         Py_TYPE(fixed_module_name)->tp_name,
                         Py_TYPE(fixed_global_name)->tp_name);
            return -1;
        }

        Py_CLEAR(*module_name);
        Py_CLEAR(*global_name);
        Py_INCREF(fixed_module_name);
        Py_INCREF(fixed_global_name);
        *module_name = fixed_module_name;
        *global_name = fixed_global_name;
        return 0;
    }
    else if (PyErr_Occurred()) {
        return -1;
    }

    item = PyDict_GetItemWithError(st->import_mapping_3to2, *module_name);
    if (item) {
        if (!PyUnicode_Check(item)) {
            PyErr_Format(PyExc_RuntimeError,
                         "_compat_pickle.REVERSE_IMPORT_MAPPING values "
                         "should be strings, not %.200s",
                         Py_TYPE(item)->tp_name);
            return -1;
        }
        Py_CLEAR(*module_name);
        Py_INCREF(item);
        *module_name = item;
    }
    else if (PyErr_Occurred()) {
        return -1;
    }

    return 0;
}

static int
save_global(PicklerObject *self, PyObject *obj, PyObject *name)
{
    PyObject *global_name = NULL;
    PyObject *module_name = NULL;
    PyObject *module = NULL;
    PyObject *cls;
    PickleState *st = _Pickle_GetGlobalState();
    int status = 0;
    _Py_IDENTIFIER(__name__);
    _Py_IDENTIFIER(__qualname__);

    const char global_op = GLOBAL;

    if (name) {
        Py_INCREF(name);
        global_name = name;
    }
    else {
        if (self->proto >= 4) {
            global_name = _PyObject_GetAttrId(obj, &PyId___qualname__);
            if (global_name == NULL) {
                if (!PyErr_ExceptionMatches(PyExc_AttributeError))
                    goto error;
                PyErr_Clear();
            }
        }
        if (global_name == NULL) {
            global_name = _PyObject_GetAttrId(obj, &PyId___name__);
            if (global_name == NULL)
                goto error;
        }
    }

    module_name = whichmodule(obj, global_name, self->proto >= 4);
    if (module_name == NULL)
        goto error;

    /* XXX: Change to use the import C API directly with level=0 to disallow
       relative imports.

       XXX: PyImport_ImportModuleLevel could be used. However, this bypasses
       builtins.__import__. Therefore, _pickle, unlike pickle.py, will ignore
       custom import functions (IMHO, this would be a nice security
       feature). The import C API would need to be extended to support the
       extra parameters of __import__ to fix that. */
    module = PyImport_Import(module_name);
    if (module == NULL) {
        PyErr_Format(st->PicklingError,
                     "Can't pickle %R: import of module %R failed",
                     obj, module_name);
        goto error;
    }
    cls = getattribute(module, global_name, self->proto >= 4);
    if (cls == NULL) {
        PyErr_Format(st->PicklingError,
                     "Can't pickle %R: attribute lookup %S on %S failed",
                     obj, global_name, module_name);
        goto error;
    }
    if (cls != obj) {
        Py_DECREF(cls);
        PyErr_Format(st->PicklingError,
                     "Can't pickle %R: it's not the same object as %S.%S",
                     obj, module_name, global_name);
        goto error;
    }
    Py_DECREF(cls);

    if (self->proto >= 2) {
        /* See whether this is in the extension registry, and if
         * so generate an EXT opcode.
         */
        PyObject *extension_key;
        PyObject *code_obj;      /* extension code as Python object */
        long code;               /* extension code as C value */
        char pdata[5];
        Py_ssize_t n;

        extension_key = PyTuple_Pack(2, module_name, global_name);
        if (extension_key == NULL) {
            goto error;
        }
        code_obj = PyDict_GetItemWithError(st->extension_registry,
                                           extension_key);
        Py_DECREF(extension_key);
        /* The object is not registered in the extension registry.
           This is the most likely code path. */
        if (code_obj == NULL) {
            if (PyErr_Occurred()) {
                goto error;
            }
            goto gen_global;
        }

        /* XXX: pickle.py doesn't check neither the type, nor the range
           of the value returned by the extension_registry. It should for
           consistency. */

        /* Verify code_obj has the right type and value. */
        if (!PyLong_Check(code_obj)) {
            PyErr_Format(st->PicklingError,
                         "Can't pickle %R: extension code %R isn't an integer",
                         obj, code_obj);
            goto error;
        }
        code = PyLong_AS_LONG(code_obj);
        if (code <= 0 || code > 0x7fffffffL) {
            if (!PyErr_Occurred())
                PyErr_Format(st->PicklingError, "Can't pickle %R: extension "
                             "code %ld is out of range", obj, code);
            goto error;
        }

        /* Generate an EXT opcode. */
        if (code <= 0xff) {
            pdata[0] = EXT1;
            pdata[1] = (unsigned char)code;
            n = 2;
        }
        else if (code <= 0xffff) {
            pdata[0] = EXT2;
            pdata[1] = (unsigned char)(code & 0xff);
            pdata[2] = (unsigned char)((code >> 8) & 0xff);
            n = 3;
        }
        else {
            pdata[0] = EXT4;
            pdata[1] = (unsigned char)(code & 0xff);
            pdata[2] = (unsigned char)((code >> 8) & 0xff);
            pdata[3] = (unsigned char)((code >> 16) & 0xff);
            pdata[4] = (unsigned char)((code >> 24) & 0xff);
            n = 5;
        }

        if (_Pickler_Write(self, pdata, n) < 0)
            goto error;
    }
    else {
  gen_global:
        if (self->proto >= 4) {
            const char stack_global_op = STACK_GLOBAL;

            if (save(self, module_name, 0) < 0)
                goto error;
            if (save(self, global_name, 0) < 0)
                goto error;

            if (_Pickler_Write(self, &stack_global_op, 1) < 0)
                goto error;
        }
        else {
            /* Generate a normal global opcode if we are using a pickle
               protocol < 4, or if the object is not registered in the
               extension registry. */
            PyObject *encoded;
            PyObject *(*unicode_encoder)(PyObject *);

            if (_Pickler_Write(self, &global_op, 1) < 0)
                goto error;

            /* For protocol < 3 and if the user didn't request against doing
               so, we convert module names to the old 2.x module names. */
            if (self->proto < 3 && self->fix_imports) {
                if (fix_imports(&module_name, &global_name) < 0) {
                    goto error;
                }
            }

            /* Since Python 3.0 now supports non-ASCII identifiers, we encode
               both the module name and the global name using UTF-8. We do so
               only when we are using the pickle protocol newer than version
               3. This is to ensure compatibility with older Unpickler running
               on Python 2.x. */
            if (self->proto == 3) {
                unicode_encoder = PyUnicode_AsUTF8String;
            }
            else {
                unicode_encoder = PyUnicode_AsASCIIString;
            }
            encoded = unicode_encoder(module_name);
            if (encoded == NULL) {
                if (PyErr_ExceptionMatches(PyExc_UnicodeEncodeError))
                    PyErr_Format(st->PicklingError,
                                 "can't pickle module identifier '%S' using "
                                 "pickle protocol %i",
                                 module_name, self->proto);
                goto error;
            }
            if (_Pickler_Write(self, PyBytes_AS_STRING(encoded),
                               PyBytes_GET_SIZE(encoded)) < 0) {
                Py_DECREF(encoded);
                goto error;
            }
            Py_DECREF(encoded);
            if(_Pickler_Write(self, "\n", 1) < 0)
                goto error;

            /* Save the name of the module. */
            encoded = unicode_encoder(global_name);
            if (encoded == NULL) {
                if (PyErr_ExceptionMatches(PyExc_UnicodeEncodeError))
                    PyErr_Format(st->PicklingError,
                                 "can't pickle global identifier '%S' using "
                                 "pickle protocol %i",
                                 global_name, self->proto);
                goto error;
            }
            if (_Pickler_Write(self, PyBytes_AS_STRING(encoded),
                               PyBytes_GET_SIZE(encoded)) < 0) {
                Py_DECREF(encoded);
                goto error;
            }
            Py_DECREF(encoded);
            if (_Pickler_Write(self, "\n", 1) < 0)
                goto error;
        }
        /* Memoize the object. */
        if (memo_put(self, obj) < 0)
            goto error;
    }

    if (0) {
  error:
        status = -1;
    }
    Py_XDECREF(module_name);
    Py_XDECREF(global_name);
    Py_XDECREF(module);

    return status;
}

static int
save_singleton_type(PicklerObject *self, PyObject *obj, PyObject *singleton)
{
    PyObject *reduce_value;
    int status;

    reduce_value = Py_BuildValue("O(O)", &PyType_Type, singleton);
    if (reduce_value == NULL) {
        return -1;
    }
    status = save_reduce(self, reduce_value, obj);
    Py_DECREF(reduce_value);
    return status;
}

static int
save_type(PicklerObject *self, PyObject *obj)
{
    if (obj == (PyObject *)&_PyNone_Type) {
        return save_singleton_type(self, obj, Py_None);
    }
    else if (obj == (PyObject *)&PyEllipsis_Type) {
        return save_singleton_type(self, obj, Py_Ellipsis);
    }
    else if (obj == (PyObject *)&_PyNotImplemented_Type) {
        return save_singleton_type(self, obj, Py_NotImplemented);
    }
    return save_global(self, obj, NULL);
}

static int
save_pers(PicklerObject *self, PyObject *obj, PyObject *func)
{
    PyObject *pid = NULL;
    int status = 0;

    const char persid_op = PERSID;
    const char binpersid_op = BINPERSID;

    Py_INCREF(obj);
    pid = _Pickle_FastCall(func, obj);
    if (pid == NULL)
        return -1;

    if (pid != Py_None) {
        if (self->bin) {
            if (save(self, pid, 1) < 0 ||
                _Pickler_Write(self, &binpersid_op, 1) < 0)
                goto error;
        }
        else {
            PyObject *pid_str = NULL;
            char *pid_ascii_bytes;
            Py_ssize_t size;

            pid_str = PyObject_Str(pid);
            if (pid_str == NULL)
                goto error;

            /* XXX: Should it check whether the persistent id only contains
               ASCII characters? And what if the pid contains embedded
               newlines? */
            pid_ascii_bytes = _PyUnicode_AsStringAndSize(pid_str, &size);
            Py_DECREF(pid_str);
            if (pid_ascii_bytes == NULL)
                goto error;

            if (_Pickler_Write(self, &persid_op, 1) < 0 ||
                _Pickler_Write(self, pid_ascii_bytes, size) < 0 ||
                _Pickler_Write(self, "\n", 1) < 0)
                goto error;
        }
        status = 1;
    }

    if (0) {
  error:
        status = -1;
    }
    Py_XDECREF(pid);

    return status;
}

static PyObject *
get_class(PyObject *obj)
{
    PyObject *cls;
    _Py_IDENTIFIER(__class__);

    cls = _PyObject_GetAttrId(obj, &PyId___class__);
    if (cls == NULL) {
        if (PyErr_ExceptionMatches(PyExc_AttributeError)) {
            PyErr_Clear();
            cls = (PyObject *) Py_TYPE(obj);
            Py_INCREF(cls);
        }
    }
    return cls;
}

/* We're saving obj, and args is the 2-thru-5 tuple returned by the
 * appropriate __reduce__ method for obj.
 */
static int
save_reduce(PicklerObject *self, PyObject *args, PyObject *obj)
{
    PyObject *callable;
    PyObject *argtup;
    PyObject *state = NULL;
    PyObject *listitems = Py_None;
    PyObject *dictitems = Py_None;
    PickleState *st = _Pickle_GetGlobalState();
    Py_ssize_t size;
    int use_newobj = 0, use_newobj_ex = 0;

    const char reduce_op = REDUCE;
    const char build_op = BUILD;
    const char newobj_op = NEWOBJ;
    const char newobj_ex_op = NEWOBJ_EX;

    size = PyTuple_Size(args);
    if (size < 2 || size > 5) {
        PyErr_SetString(st->PicklingError, "tuple returned by "
                        "__reduce__ must contain 2 through 5 elements");
        return -1;
    }

    if (!PyArg_UnpackTuple(args, "save_reduce", 2, 5,
                           &callable, &argtup, &state, &listitems, &dictitems))
        return -1;

    if (!PyCallable_Check(callable)) {
        PyErr_SetString(st->PicklingError, "first item of the tuple "
                        "returned by __reduce__ must be callable");
        return -1;
    }
    if (!PyTuple_Check(argtup)) {
        PyErr_SetString(st->PicklingError, "second item of the tuple "
                        "returned by __reduce__ must be a tuple");
        return -1;
    }

    if (state == Py_None)
        state = NULL;

    if (listitems == Py_None)
        listitems = NULL;
    else if (!PyIter_Check(listitems)) {
        PyErr_Format(st->PicklingError, "fourth element of the tuple "
                     "returned by __reduce__ must be an iterator, not %s",
                     Py_TYPE(listitems)->tp_name);
        return -1;
    }

    if (dictitems == Py_None)
        dictitems = NULL;
    else if (!PyIter_Check(dictitems)) {
        PyErr_Format(st->PicklingError, "fifth element of the tuple "
                     "returned by __reduce__ must be an iterator, not %s",
                     Py_TYPE(dictitems)->tp_name);
        return -1;
    }

    if (self->proto >= 2) {
        PyObject *name;
        _Py_IDENTIFIER(__name__);

        name = _PyObject_GetAttrId(callable, &PyId___name__);
        if (name == NULL) {
            if (!PyErr_ExceptionMatches(PyExc_AttributeError)) {
                return -1;
            }
            PyErr_Clear();
        }
        else if (self->proto >= 4) {
            _Py_IDENTIFIER(__newobj_ex__);
            use_newobj_ex = PyUnicode_Check(name) &&
                PyUnicode_Compare(
                    name, _PyUnicode_FromId(&PyId___newobj_ex__)) == 0;
            Py_DECREF(name);
        }
        else {
            _Py_IDENTIFIER(__newobj__);
            use_newobj = PyUnicode_Check(name) &&
                PyUnicode_Compare(
                    name, _PyUnicode_FromId(&PyId___newobj__)) == 0;
            Py_DECREF(name);
        }
    }

    if (use_newobj_ex) {
        PyObject *cls;
        PyObject *args;
        PyObject *kwargs;

        if (Py_SIZE(argtup) != 3) {
            PyErr_Format(st->PicklingError,
                         "length of the NEWOBJ_EX argument tuple must be "
                         "exactly 3, not %zd", Py_SIZE(argtup));
            return -1;
        }

        cls = PyTuple_GET_ITEM(argtup, 0);
        if (!PyType_Check(cls)) {
            PyErr_Format(st->PicklingError,
                         "first item from NEWOBJ_EX argument tuple must "
                         "be a class, not %.200s", Py_TYPE(cls)->tp_name);
            return -1;
        }
        args = PyTuple_GET_ITEM(argtup, 1);
        if (!PyTuple_Check(args)) {
            PyErr_Format(st->PicklingError,
                         "second item from NEWOBJ_EX argument tuple must "
                         "be a tuple, not %.200s", Py_TYPE(args)->tp_name);
            return -1;
        }
        kwargs = PyTuple_GET_ITEM(argtup, 2);
        if (!PyDict_Check(kwargs)) {
            PyErr_Format(st->PicklingError,
                         "third item from NEWOBJ_EX argument tuple must "
                         "be a dict, not %.200s", Py_TYPE(kwargs)->tp_name);
            return -1;
        }

        if (save(self, cls, 0) < 0 ||
            save(self, args, 0) < 0 ||
            save(self, kwargs, 0) < 0 ||
            _Pickler_Write(self, &newobj_ex_op, 1) < 0) {
            return -1;
        }
    }
    else if (use_newobj) {
        PyObject *cls;
        PyObject *newargtup;
        PyObject *obj_class;
        int p;

        /* Sanity checks. */
        if (Py_SIZE(argtup) < 1) {
            PyErr_SetString(st->PicklingError, "__newobj__ arglist is empty");
            return -1;
        }

        cls = PyTuple_GET_ITEM(argtup, 0);
        if (!PyType_Check(cls)) {
            PyErr_SetString(st->PicklingError, "args[0] from "
                            "__newobj__ args is not a type");
            return -1;
        }

        if (obj != NULL) {
            obj_class = get_class(obj);
            p = obj_class != cls;    /* true iff a problem */
            Py_DECREF(obj_class);
            if (p) {
                PyErr_SetString(st->PicklingError, "args[0] from "
                                "__newobj__ args has the wrong class");
                return -1;
            }
        }
        /* XXX: These calls save() are prone to infinite recursion. Imagine
           what happen if the value returned by the __reduce__() method of
           some extension type contains another object of the same type. Ouch!

           Here is a quick example, that I ran into, to illustrate what I
           mean:

             >>> import pickle, copyreg
             >>> copyreg.dispatch_table.pop(complex)
             >>> pickle.dumps(1+2j)
             Traceback (most recent call last):
               ...
             RuntimeError: maximum recursion depth exceeded

           Removing the complex class from copyreg.dispatch_table made the
           __reduce_ex__() method emit another complex object:

             >>> (1+1j).__reduce_ex__(2)
             (<function __newobj__ at 0xb7b71c3c>,
               (<class 'complex'>, (1+1j)), None, None, None)

           Thus when save() was called on newargstup (the 2nd item) recursion
           ensued. Of course, the bug was in the complex class which had a
           broken __getnewargs__() that emitted another complex object. But,
           the point, here, is it is quite easy to end up with a broken reduce
           function. */

        /* Save the class and its __new__ arguments. */
        if (save(self, cls, 0) < 0)
            return -1;

        newargtup = PyTuple_GetSlice(argtup, 1, Py_SIZE(argtup));
        if (newargtup == NULL)
            return -1;

        p = save(self, newargtup, 0);
        Py_DECREF(newargtup);
        if (p < 0)
            return -1;

        /* Add NEWOBJ opcode. */
        if (_Pickler_Write(self, &newobj_op, 1) < 0)
            return -1;
    }
    else { /* Not using NEWOBJ. */
        if (save(self, callable, 0) < 0 ||
            save(self, argtup, 0) < 0 ||
            _Pickler_Write(self, &reduce_op, 1) < 0)
            return -1;
    }

    /* obj can be NULL when save_reduce() is used directly. A NULL obj means
       the caller do not want to memoize the object. Not particularly useful,
       but that is to mimic the behavior save_reduce() in pickle.py when
       obj is None. */
    if (obj != NULL) {
        /* If the object is already in the memo, this means it is
           recursive. In this case, throw away everything we put on the
           stack, and fetch the object back from the memo. */
        if (PyMemoTable_Get(self->memo, obj)) {
            const char pop_op = POP;

            if (_Pickler_Write(self, &pop_op, 1) < 0)
                return -1;
            if (memo_get(self, obj) < 0)
                return -1;

            return 0;
        }
        else if (memo_put(self, obj) < 0)
            return -1;
    }

    if (listitems && batch_list(self, listitems) < 0)
        return -1;

    if (dictitems && batch_dict(self, dictitems) < 0)
        return -1;

    if (state) {
        if (save(self, state, 0) < 0 ||
            _Pickler_Write(self, &build_op, 1) < 0)
            return -1;
    }

    return 0;
}

static int
save(PicklerObject *self, PyObject *obj, int pers_save)
{
    PyTypeObject *type;
    PyObject *reduce_func = NULL;
    PyObject *reduce_value = NULL;
    int status = 0;

    if (_Pickler_OpcodeBoundary(self) < 0)
        return -1;

    if (Py_EnterRecursiveCall(" while pickling an object"))
        return -1;

    /* The extra pers_save argument is necessary to avoid calling save_pers()
       on its returned object. */
    if (!pers_save && self->pers_func) {
        /* save_pers() returns:
            -1   to signal an error;
             0   if it did nothing successfully;
             1   if a persistent id was saved.
         */
        if ((status = save_pers(self, obj, self->pers_func)) != 0)
            goto done;
    }

    type = Py_TYPE(obj);

    /* The old cPickle had an optimization that used switch-case statement
       dispatching on the first letter of the type name.  This has was removed
       since benchmarks shown that this optimization was actually slowing
       things down. */

    /* Atom types; these aren't memoized, so don't check the memo. */

    if (obj == Py_None) {
        status = save_none(self, obj);
        goto done;
    }
    else if (obj == Py_False || obj == Py_True) {
        status = save_bool(self, obj);
        goto done;
    }
    else if (type == &PyLong_Type) {
        status = save_long(self, obj);
        goto done;
    }
    else if (type == &PyFloat_Type) {
        status = save_float(self, obj);
        goto done;
    }

    /* Check the memo to see if it has the object. If so, generate
       a GET (or BINGET) opcode, instead of pickling the object
       once again. */
    if (PyMemoTable_Get(self->memo, obj)) {
        if (memo_get(self, obj) < 0)
            goto error;
        goto done;
    }

    if (type == &PyBytes_Type) {
        status = save_bytes(self, obj);
        goto done;
    }
    else if (type == &PyUnicode_Type) {
        status = save_unicode(self, obj);
        goto done;
    }
    else if (type == &PyDict_Type) {
        status = save_dict(self, obj);
        goto done;
    }
    else if (type == &PySet_Type) {
        status = save_set(self, obj);
        goto done;
    }
    else if (type == &PyFrozenSet_Type) {
        status = save_frozenset(self, obj);
        goto done;
    }
    else if (type == &PyList_Type) {
        status = save_list(self, obj);
        goto done;
    }
    else if (type == &PyTuple_Type) {
        status = save_tuple(self, obj);
        goto done;
    }
    else if (type == &PyType_Type) {
        status = save_type(self, obj);
        goto done;
    }
    else if (type == &PyFunction_Type) {
        status = save_global(self, obj, NULL);
        goto done;
    }

    /* XXX: This part needs some unit tests. */

    /* Get a reduction callable, and call it.  This may come from
     * self.dispatch_table, copyreg.dispatch_table, the object's
     * __reduce_ex__ method, or the object's __reduce__ method.
     */
    if (self->dispatch_table == NULL) {
        PickleState *st = _Pickle_GetGlobalState();
        reduce_func = PyDict_GetItemWithError(st->dispatch_table,
                                              (PyObject *)type);
        if (reduce_func == NULL) {
            if (PyErr_Occurred()) {
                goto error;
            }
        } else {
            /* PyDict_GetItemWithError() returns a borrowed reference.
               Increase the reference count to be consistent with
               PyObject_GetItem and _PyObject_GetAttrId used below. */
            Py_INCREF(reduce_func);
        }
    } else {
        reduce_func = PyObject_GetItem(self->dispatch_table,
                                       (PyObject *)type);
        if (reduce_func == NULL) {
            if (PyErr_ExceptionMatches(PyExc_KeyError))
                PyErr_Clear();
            else
                goto error;
        }
    }
    if (reduce_func != NULL) {
        Py_INCREF(obj);
        reduce_value = _Pickle_FastCall(reduce_func, obj);
    }
    else if (PyType_IsSubtype(type, &PyType_Type)) {
        status = save_global(self, obj, NULL);
        goto done;
    }
    else {
        _Py_IDENTIFIER(__reduce__);
        _Py_IDENTIFIER(__reduce_ex__);


        /* XXX: If the __reduce__ method is defined, __reduce_ex__ is
           automatically defined as __reduce__. While this is convenient, this
           make it impossible to know which method was actually called. Of
           course, this is not a big deal. But still, it would be nice to let
           the user know which method was called when something go
           wrong. Incidentally, this means if __reduce_ex__ is not defined, we
           don't actually have to check for a __reduce__ method. */

        /* Check for a __reduce_ex__ method. */
        reduce_func = _PyObject_GetAttrId(obj, &PyId___reduce_ex__);
        if (reduce_func != NULL) {
            PyObject *proto;
            proto = PyLong_FromLong(self->proto);
            if (proto != NULL) {
                reduce_value = _Pickle_FastCall(reduce_func, proto);
            }
        }
        else {
            PickleState *st = _Pickle_GetGlobalState();

            if (PyErr_ExceptionMatches(PyExc_AttributeError)) {
                PyErr_Clear();
            }
            else {
                goto error;
            }
            /* Check for a __reduce__ method. */
            reduce_func = _PyObject_GetAttrId(obj, &PyId___reduce__);
            if (reduce_func != NULL) {
                PyObject *empty_tuple = PyTuple_New(0);
                reduce_value = PyObject_Call(reduce_func, empty_tuple,
                                             NULL);
                Py_DECREF(empty_tuple);
            }
            else {
                PyErr_Format(st->PicklingError,
                             "can't pickle '%.200s' object: %R",
                             type->tp_name, obj);
                goto error;
            }
        }
    }

    if (reduce_value == NULL)
        goto error;

    if (PyUnicode_Check(reduce_value)) {
        status = save_global(self, obj, reduce_value);
        goto done;
    }

    if (!PyTuple_Check(reduce_value)) {
        PickleState *st = _Pickle_GetGlobalState();
        PyErr_SetString(st->PicklingError,
                        "__reduce__ must return a string or tuple");
        goto error;
    }

    status = save_reduce(self, reduce_value, obj);

    if (0) {
  error:
        status = -1;
    }
  done:

    Py_LeaveRecursiveCall();
    Py_XDECREF(reduce_func);
    Py_XDECREF(reduce_value);

    return status;
}

static int
dump(PicklerObject *self, PyObject *obj)
{
    const char stop_op = STOP;

    if (self->proto >= 2) {
        char header[2];

        header[0] = PROTO;
        assert(self->proto >= 0 && self->proto < 256);
        header[1] = (unsigned char)self->proto;
        if (_Pickler_Write(self, header, 2) < 0)
            return -1;
        if (self->proto >= 4)
            self->framing = 1;
    }

    if (save(self, obj, 0) < 0 ||
        _Pickler_Write(self, &stop_op, 1) < 0)
        return -1;

    return 0;
}

/*[clinic input]

_pickle.Pickler.clear_memo

Clears the pickler's "memo".

The memo is the data structure that remembers which objects the
pickler has already seen, so that shared or recursive objects are
pickled by reference and not by value.  This method is useful when
re-using picklers.
[clinic start generated code]*/

static PyObject *
_pickle_Pickler_clear_memo_impl(PicklerObject *self)
/*[clinic end generated code: output=8665c8658aaa094b input=01bdad52f3d93e56]*/
{
    if (self->memo)
        PyMemoTable_Clear(self->memo);

    Py_RETURN_NONE;
}

/*[clinic input]

_pickle.Pickler.dump

  obj: object
  /

Write a pickled representation of the given object to the open file.
[clinic start generated code]*/

static PyObject *
_pickle_Pickler_dump(PicklerObject *self, PyObject *obj)
/*[clinic end generated code: output=87ecad1261e02ac7 input=552eb1c0f52260d9]*/
{
    /* Check whether the Pickler was initialized correctly (issue3664).
       Developers often forget to call __init__() in their subclasses, which
       would trigger a segfault without this check. */
    if (self->write == NULL) {
        PickleState *st = _Pickle_GetGlobalState();
        PyErr_Format(st->PicklingError,
                     "Pickler.__init__() was not called by %s.__init__()",
                     Py_TYPE(self)->tp_name);
        return NULL;
    }

    if (_Pickler_ClearBuffer(self) < 0)
        return NULL;

    if (dump(self, obj) < 0)
        return NULL;

    if (_Pickler_FlushToFile(self) < 0)
        return NULL;

    Py_RETURN_NONE;
}

/*[clinic input]

_pickle.Pickler.__sizeof__ -> Py_ssize_t

Returns size in memory, in bytes.
[clinic start generated code]*/

static Py_ssize_t
_pickle_Pickler___sizeof___impl(PicklerObject *self)
/*[clinic end generated code: output=106edb3123f332e1 input=8cbbec9bd5540d42]*/
{
    Py_ssize_t res, s;

    res = sizeof(PicklerObject);
    if (self->memo != NULL) {
        res += sizeof(PyMemoTable);
        res += self->memo->mt_allocated * sizeof(PyMemoEntry);
    }
    if (self->output_buffer != NULL) {
        s = _PySys_GetSizeOf(self->output_buffer);
        if (s == -1)
            return -1;
        res += s;
    }
    return res;
}

static struct PyMethodDef Pickler_methods[] = {
    _PICKLE_PICKLER_DUMP_METHODDEF
    _PICKLE_PICKLER_CLEAR_MEMO_METHODDEF
    _PICKLE_PICKLER___SIZEOF___METHODDEF
    {NULL, NULL}                /* sentinel */
};

static void
Pickler_dealloc(PicklerObject *self)
{
    PyObject_GC_UnTrack(self);

    Py_XDECREF(self->output_buffer);
    Py_XDECREF(self->write);
    Py_XDECREF(self->pers_func);
    Py_XDECREF(self->dispatch_table);
    Py_XDECREF(self->fast_memo);

    PyMemoTable_Del(self->memo);

    Py_TYPE(self)->tp_free((PyObject *)self);
}

static int
Pickler_traverse(PicklerObject *self, visitproc visit, void *arg)
{
    Py_VISIT(self->write);
    Py_VISIT(self->pers_func);
    Py_VISIT(self->dispatch_table);
    Py_VISIT(self->fast_memo);
    return 0;
}

static int
Pickler_clear(PicklerObject *self)
{
    Py_CLEAR(self->output_buffer);
    Py_CLEAR(self->write);
    Py_CLEAR(self->pers_func);
    Py_CLEAR(self->dispatch_table);
    Py_CLEAR(self->fast_memo);

    if (self->memo != NULL) {
        PyMemoTable *memo = self->memo;
        self->memo = NULL;
        PyMemoTable_Del(memo);
    }
    return 0;
}


/*[clinic input]

_pickle.Pickler.__init__

  file: object
  protocol: object = NULL
  fix_imports: bool = True

This takes a binary file for writing a pickle data stream.

The optional *protocol* argument tells the pickler to use the given
protocol; supported protocols are 0, 1, 2, 3 and 4.  The default
protocol is 3; a backward-incompatible protocol designed for Python 3.

Specifying a negative protocol version selects the highest protocol
version supported.  The higher the protocol used, the more recent the
version of Python needed to read the pickle produced.

The *file* argument must have a write() method that accepts a single
bytes argument. It can thus be a file object opened for binary
writing, a io.BytesIO instance, or any other custom object that meets
this interface.

If *fix_imports* is True and protocol is less than 3, pickle will try
to map the new Python 3 names to the old module names used in Python
2, so that the pickle data stream is readable with Python 2.
[clinic start generated code]*/

static int
_pickle_Pickler___init___impl(PicklerObject *self, PyObject *file, PyObject *protocol, int fix_imports)
/*[clinic end generated code: output=56e229f3b1f4332f input=b8cdeb7e3f5ee674]*/
{
    _Py_IDENTIFIER(persistent_id);
    _Py_IDENTIFIER(dispatch_table);

    /* In case of multiple __init__() calls, clear previous content. */
    if (self->write != NULL)
        (void)Pickler_clear(self);

    if (_Pickler_SetProtocol(self, protocol, fix_imports) < 0)
        return -1;

    if (_Pickler_SetOutputStream(self, file) < 0)
        return -1;

    /* memo and output_buffer may have already been created in _Pickler_New */
    if (self->memo == NULL) {
        self->memo = PyMemoTable_New();
        if (self->memo == NULL)
            return -1;
    }
    self->output_len = 0;
    if (self->output_buffer == NULL) {
        self->max_output_len = WRITE_BUF_SIZE;
        self->output_buffer = PyBytes_FromStringAndSize(NULL,
                                                        self->max_output_len);
        if (self->output_buffer == NULL)
            return -1;
    }

    self->fast = 0;
    self->fast_nesting = 0;
    self->fast_memo = NULL;
    self->pers_func = NULL;
    if (_PyObject_HasAttrId((PyObject *)self, &PyId_persistent_id)) {
        self->pers_func = _PyObject_GetAttrId((PyObject *)self,
                                              &PyId_persistent_id);
        if (self->pers_func == NULL)
            return -1;
    }
    self->dispatch_table = NULL;
    if (_PyObject_HasAttrId((PyObject *)self, &PyId_dispatch_table)) {
        self->dispatch_table = _PyObject_GetAttrId((PyObject *)self,
                                                   &PyId_dispatch_table);
        if (self->dispatch_table == NULL)
            return -1;
    }

    return 0;
}


/* Define a proxy object for the Pickler's internal memo object. This is to
 * avoid breaking code like:
 *  pickler.memo.clear()
 * and
 *  pickler.memo = saved_memo
 * Is this a good idea? Not really, but we don't want to break code that uses
 * it. Note that we don't implement the entire mapping API here. This is
 * intentional, as these should be treated as black-box implementation details.
 */

/*[clinic input]
_pickle.PicklerMemoProxy.clear

Remove all items from memo.
[clinic start generated code]*/

static PyObject *
_pickle_PicklerMemoProxy_clear_impl(PicklerMemoProxyObject *self)
/*[clinic end generated code: output=5fb9370d48ae8b05 input=ccc186dacd0f1405]*/
{
    if (self->pickler->memo)
        PyMemoTable_Clear(self->pickler->memo);
    Py_RETURN_NONE;
}

/*[clinic input]
_pickle.PicklerMemoProxy.copy

Copy the memo to a new object.
[clinic start generated code]*/

static PyObject *
_pickle_PicklerMemoProxy_copy_impl(PicklerMemoProxyObject *self)
/*[clinic end generated code: output=bb83a919d29225ef input=b73043485ac30b36]*/
{
    Py_ssize_t i;
    PyMemoTable *memo;
    PyObject *new_memo = PyDict_New();
    if (new_memo == NULL)
        return NULL;

    memo = self->pickler->memo;
    for (i = 0; i < memo->mt_allocated; ++i) {
        PyMemoEntry entry = memo->mt_table[i];
        if (entry.me_key != NULL) {
            int status;
            PyObject *key, *value;

            key = PyLong_FromVoidPtr(entry.me_key);
            value = Py_BuildValue("nO", entry.me_value, entry.me_key);

            if (key == NULL || value == NULL) {
                Py_XDECREF(key);
                Py_XDECREF(value);
                goto error;
            }
            status = PyDict_SetItem(new_memo, key, value);
            Py_DECREF(key);
            Py_DECREF(value);
            if (status < 0)
                goto error;
        }
    }
    return new_memo;

  error:
    Py_XDECREF(new_memo);
    return NULL;
}

/*[clinic input]
_pickle.PicklerMemoProxy.__reduce__

Implement pickle support.
[clinic start generated code]*/

static PyObject *
_pickle_PicklerMemoProxy___reduce___impl(PicklerMemoProxyObject *self)
/*[clinic end generated code: output=bebba1168863ab1d input=2f7c540e24b7aae4]*/
{
    PyObject *reduce_value, *dict_args;
    PyObject *contents = _pickle_PicklerMemoProxy_copy_impl(self);
    if (contents == NULL)
        return NULL;

    reduce_value = PyTuple_New(2);
    if (reduce_value == NULL) {
        Py_DECREF(contents);
        return NULL;
    }
    dict_args = PyTuple_New(1);
    if (dict_args == NULL) {
        Py_DECREF(contents);
        Py_DECREF(reduce_value);
        return NULL;
    }
    PyTuple_SET_ITEM(dict_args, 0, contents);
    Py_INCREF((PyObject *)&PyDict_Type);
    PyTuple_SET_ITEM(reduce_value, 0, (PyObject *)&PyDict_Type);
    PyTuple_SET_ITEM(reduce_value, 1, dict_args);
    return reduce_value;
}

static PyMethodDef picklerproxy_methods[] = {
    _PICKLE_PICKLERMEMOPROXY_CLEAR_METHODDEF
    _PICKLE_PICKLERMEMOPROXY_COPY_METHODDEF
    _PICKLE_PICKLERMEMOPROXY___REDUCE___METHODDEF
    {NULL, NULL} /* sentinel */
};

static void
PicklerMemoProxy_dealloc(PicklerMemoProxyObject *self)
{
    PyObject_GC_UnTrack(self);
    Py_XDECREF(self->pickler);
    PyObject_GC_Del((PyObject *)self);
}

static int
PicklerMemoProxy_traverse(PicklerMemoProxyObject *self,
                          visitproc visit, void *arg)
{
    Py_VISIT(self->pickler);
    return 0;
}

static int
PicklerMemoProxy_clear(PicklerMemoProxyObject *self)
{
    Py_CLEAR(self->pickler);
    return 0;
}

static PyTypeObject PicklerMemoProxyType = {
    PyVarObject_HEAD_INIT(NULL, 0)
    "_pickle.PicklerMemoProxy",                 /*tp_name*/
    sizeof(PicklerMemoProxyObject),             /*tp_basicsize*/
    0,
    (destructor)PicklerMemoProxy_dealloc,       /* tp_dealloc */
    0,                                          /* tp_print */
    0,                                          /* tp_getattr */
    0,                                          /* tp_setattr */
    0,                                          /* tp_compare */
    0,                                          /* tp_repr */
    0,                                          /* tp_as_number */
    0,                                          /* tp_as_sequence */
    0,                                          /* tp_as_mapping */
    PyObject_HashNotImplemented,                /* tp_hash */
    0,                                          /* tp_call */
    0,                                          /* tp_str */
    PyObject_GenericGetAttr,                    /* tp_getattro */
    PyObject_GenericSetAttr,                    /* tp_setattro */
    0,                                          /* tp_as_buffer */
    Py_TPFLAGS_DEFAULT | Py_TPFLAGS_BASETYPE | Py_TPFLAGS_HAVE_GC,
    0,                                          /* tp_doc */
    (traverseproc)PicklerMemoProxy_traverse,    /* tp_traverse */
    (inquiry)PicklerMemoProxy_clear,            /* tp_clear */
    0,                                          /* tp_richcompare */
    0,                                          /* tp_weaklistoffset */
    0,                                          /* tp_iter */
    0,                                          /* tp_iternext */
    picklerproxy_methods,                       /* tp_methods */
};

static PyObject *
PicklerMemoProxy_New(PicklerObject *pickler)
{
    PicklerMemoProxyObject *self;

    self = PyObject_GC_New(PicklerMemoProxyObject, &PicklerMemoProxyType);
    if (self == NULL)
        return NULL;
    Py_INCREF(pickler);
    self->pickler = pickler;
    PyObject_GC_Track(self);
    return (PyObject *)self;
}

/*****************************************************************************/

static PyObject *
Pickler_get_memo(PicklerObject *self)
{
    return PicklerMemoProxy_New(self);
}

static int
Pickler_set_memo(PicklerObject *self, PyObject *obj)
{
    PyMemoTable *new_memo = NULL;

    if (obj == NULL) {
        PyErr_SetString(PyExc_TypeError,
                        "attribute deletion is not supported");
        return -1;
    }

    if (Py_TYPE(obj) == &PicklerMemoProxyType) {
        PicklerObject *pickler =
            ((PicklerMemoProxyObject *)obj)->pickler;

        new_memo = PyMemoTable_Copy(pickler->memo);
        if (new_memo == NULL)
            return -1;
    }
    else if (PyDict_Check(obj)) {
        Py_ssize_t i = 0;
        PyObject *key, *value;

        new_memo = PyMemoTable_New();
        if (new_memo == NULL)
            return -1;

        while (PyDict_Next(obj, &i, &key, &value)) {
            Py_ssize_t memo_id;
            PyObject *memo_obj;

            if (!PyTuple_Check(value) || Py_SIZE(value) != 2) {
                PyErr_SetString(PyExc_TypeError,
                                "'memo' values must be 2-item tuples");
                goto error;
            }
            memo_id = PyLong_AsSsize_t(PyTuple_GET_ITEM(value, 0));
            if (memo_id == -1 && PyErr_Occurred())
                goto error;
            memo_obj = PyTuple_GET_ITEM(value, 1);
            if (PyMemoTable_Set(new_memo, memo_obj, memo_id) < 0)
                goto error;
        }
    }
    else {
        PyErr_Format(PyExc_TypeError,
                     "'memo' attribute must be an PicklerMemoProxy object"
                     "or dict, not %.200s", Py_TYPE(obj)->tp_name);
        return -1;
    }

    PyMemoTable_Del(self->memo);
    self->memo = new_memo;

    return 0;

  error:
    if (new_memo)
        PyMemoTable_Del(new_memo);
    return -1;
}

static PyObject *
Pickler_get_persid(PicklerObject *self)
{
    if (self->pers_func == NULL)
        PyErr_SetString(PyExc_AttributeError, "persistent_id");
    else
        Py_INCREF(self->pers_func);
    return self->pers_func;
}

static int
Pickler_set_persid(PicklerObject *self, PyObject *value)
{
    PyObject *tmp;

    if (value == NULL) {
        PyErr_SetString(PyExc_TypeError,
                        "attribute deletion is not supported");
        return -1;
    }
    if (!PyCallable_Check(value)) {
        PyErr_SetString(PyExc_TypeError,
                        "persistent_id must be a callable taking one argument");
        return -1;
    }

    tmp = self->pers_func;
    Py_INCREF(value);
    self->pers_func = value;
    Py_XDECREF(tmp);      /* self->pers_func can be NULL, so be careful. */

    return 0;
}

static PyMemberDef Pickler_members[] = {
    {"bin", T_INT, offsetof(PicklerObject, bin)},
    {"fast", T_INT, offsetof(PicklerObject, fast)},
    {"dispatch_table", T_OBJECT_EX, offsetof(PicklerObject, dispatch_table)},
    {NULL}
};

static PyGetSetDef Pickler_getsets[] = {
    {"memo",          (getter)Pickler_get_memo,
                      (setter)Pickler_set_memo},
    {"persistent_id", (getter)Pickler_get_persid,
                      (setter)Pickler_set_persid},
    {NULL}
};

static PyTypeObject Pickler_Type = {
    PyVarObject_HEAD_INIT(NULL, 0)
    "_pickle.Pickler"  ,                /*tp_name*/
    sizeof(PicklerObject),              /*tp_basicsize*/
    0,                                  /*tp_itemsize*/
    (destructor)Pickler_dealloc,        /*tp_dealloc*/
    0,                                  /*tp_print*/
    0,                                  /*tp_getattr*/
    0,                                  /*tp_setattr*/
    0,                                  /*tp_reserved*/
    0,                                  /*tp_repr*/
    0,                                  /*tp_as_number*/
    0,                                  /*tp_as_sequence*/
    0,                                  /*tp_as_mapping*/
    0,                                  /*tp_hash*/
    0,                                  /*tp_call*/
    0,                                  /*tp_str*/
    0,                                  /*tp_getattro*/
    0,                                  /*tp_setattro*/
    0,                                  /*tp_as_buffer*/
    Py_TPFLAGS_DEFAULT | Py_TPFLAGS_BASETYPE | Py_TPFLAGS_HAVE_GC,
    _pickle_Pickler___init____doc__,    /*tp_doc*/
    (traverseproc)Pickler_traverse,     /*tp_traverse*/
    (inquiry)Pickler_clear,             /*tp_clear*/
    0,                                  /*tp_richcompare*/
    0,                                  /*tp_weaklistoffset*/
    0,                                  /*tp_iter*/
    0,                                  /*tp_iternext*/
    Pickler_methods,                    /*tp_methods*/
    Pickler_members,                    /*tp_members*/
    Pickler_getsets,                    /*tp_getset*/
    0,                                  /*tp_base*/
    0,                                  /*tp_dict*/
    0,                                  /*tp_descr_get*/
    0,                                  /*tp_descr_set*/
    0,                                  /*tp_dictoffset*/
    _pickle_Pickler___init__,           /*tp_init*/
    PyType_GenericAlloc,                /*tp_alloc*/
    PyType_GenericNew,                  /*tp_new*/
    PyObject_GC_Del,                    /*tp_free*/
    0,                                  /*tp_is_gc*/
};

/* Temporary helper for calling self.find_class().

   XXX: It would be nice to able to avoid Python function call overhead, by
   using directly the C version of find_class(), when find_class() is not
   overridden by a subclass. Although, this could become rather hackish. A
   simpler optimization would be to call the C function when self is not a
   subclass instance. */
static PyObject *
find_class(UnpicklerObject *self, PyObject *module_name, PyObject *global_name)
{
    _Py_IDENTIFIER(find_class);

    return _PyObject_CallMethodId((PyObject *)self, &PyId_find_class, "OO",
                                  module_name, global_name);
}

static Py_ssize_t
marker(UnpicklerObject *self)
{
    PickleState *st = _Pickle_GetGlobalState();
    if (self->num_marks < 1) {
        PyErr_SetString(st->UnpicklingError, "could not find MARK");
        return -1;
    }

    return self->marks[--self->num_marks];
}

static int
load_none(UnpicklerObject *self)
{
    PDATA_APPEND(self->stack, Py_None, -1);
    return 0;
}

static int
bad_readline(void)
{
    PickleState *st = _Pickle_GetGlobalState();
    PyErr_SetString(st->UnpicklingError, "pickle data was truncated");
    return -1;
}

static int
load_int(UnpicklerObject *self)
{
    PyObject *value;
    char *endptr, *s;
    Py_ssize_t len;
    long x;

    if ((len = _Unpickler_Readline(self, &s)) < 0)
        return -1;
    if (len < 2)
        return bad_readline();

    errno = 0;
    /* XXX: Should the base argument of strtol() be explicitly set to 10?
       XXX(avassalotti): Should this uses PyOS_strtol()? */
    x = strtol(s, &endptr, 0);

    if (errno || (*endptr != '\n' && *endptr != '\0')) {
        /* Hm, maybe we've got something long.  Let's try reading
         * it as a Python int object. */
        errno = 0;
        /* XXX: Same thing about the base here. */
        value = PyLong_FromString(s, NULL, 0);
        if (value == NULL) {
            PyErr_SetString(PyExc_ValueError,
                            "could not convert string to int");
            return -1;
        }
    }
    else {
        if (len == 3 && (x == 0 || x == 1)) {
            if ((value = PyBool_FromLong(x)) == NULL)
                return -1;
        }
        else {
            if ((value = PyLong_FromLong(x)) == NULL)
                return -1;
        }
    }

    PDATA_PUSH(self->stack, value, -1);
    return 0;
}

static int
load_bool(UnpicklerObject *self, PyObject *boolean)
{
    assert(boolean == Py_True || boolean == Py_False);
    PDATA_APPEND(self->stack, boolean, -1);
    return 0;
}

/* s contains x bytes of an unsigned little-endian integer.  Return its value
 * as a C Py_ssize_t, or -1 if it's higher than PY_SSIZE_T_MAX.
 */
static Py_ssize_t
calc_binsize(char *bytes, int nbytes)
{
    unsigned char *s = (unsigned char *)bytes;
    int i;
    size_t x = 0;

    for (i = 0; i < nbytes && i < sizeof(size_t); i++) {
        x |= (size_t) s[i] << (8 * i);
    }

    if (x > PY_SSIZE_T_MAX)
        return -1;
    else
        return (Py_ssize_t) x;
}

/* s contains x bytes of a little-endian integer.  Return its value as a
 * C int.  Obscure:  when x is 1 or 2, this is an unsigned little-endian
 * int, but when x is 4 it's a signed one.  This is an historical source
 * of x-platform bugs.
 */
static long
calc_binint(char *bytes, int nbytes)
{
    unsigned char *s = (unsigned char *)bytes;
    int i;
    long x = 0;

    for (i = 0; i < nbytes; i++) {
        x |= (long)s[i] << (8 * i);
    }

    /* Unlike BININT1 and BININT2, BININT (more accurately BININT4)
     * is signed, so on a box with longs bigger than 4 bytes we need
     * to extend a BININT's sign bit to the full width.
     */
    if (SIZEOF_LONG > 4 && nbytes == 4) {
        x |= -(x & (1L << 31));
    }

    return x;
}

static int
load_binintx(UnpicklerObject *self, char *s, int size)
{
    PyObject *value;
    long x;

    x = calc_binint(s, size);

    if ((value = PyLong_FromLong(x)) == NULL)
        return -1;

    PDATA_PUSH(self->stack, value, -1);
    return 0;
}

static int
load_binint(UnpicklerObject *self)
{
    char *s;

    if (_Unpickler_Read(self, &s, 4) < 0)
        return -1;

    return load_binintx(self, s, 4);
}

static int
load_binint1(UnpicklerObject *self)
{
    char *s;

    if (_Unpickler_Read(self, &s, 1) < 0)
        return -1;

    return load_binintx(self, s, 1);
}

static int
load_binint2(UnpicklerObject *self)
{
    char *s;

    if (_Unpickler_Read(self, &s, 2) < 0)
        return -1;

    return load_binintx(self, s, 2);
}

static int
load_long(UnpicklerObject *self)
{
    PyObject *value;
    char *s;
    Py_ssize_t len;

    if ((len = _Unpickler_Readline(self, &s)) < 0)
        return -1;
    if (len < 2)
        return bad_readline();

    /* s[len-2] will usually be 'L' (and s[len-1] is '\n'); we need to remove
       the 'L' before calling PyLong_FromString.  In order to maintain
       compatibility with Python 3.0.0, we don't actually *require*
       the 'L' to be present. */
    if (s[len-2] == 'L')
        s[len-2] = '\0';
    /* XXX: Should the base argument explicitly set to 10? */
    value = PyLong_FromString(s, NULL, 0);
    if (value == NULL)
        return -1;

    PDATA_PUSH(self->stack, value, -1);
    return 0;
}

/* 'size' bytes contain the # of bytes of little-endian 256's-complement
 * data following.
 */
static int
load_counted_long(UnpicklerObject *self, int size)
{
    PyObject *value;
    char *nbytes;
    char *pdata;

    assert(size == 1 || size == 4);
    if (_Unpickler_Read(self, &nbytes, size) < 0)
        return -1;

    size = calc_binint(nbytes, size);
    if (size < 0) {
        PickleState *st = _Pickle_GetGlobalState();
        /* Corrupt or hostile pickle -- we never write one like this */
        PyErr_SetString(st->UnpicklingError,
                        "LONG pickle has negative byte count");
        return -1;
    }

    if (size == 0)
        value = PyLong_FromLong(0L);
    else {
        /* Read the raw little-endian bytes and convert. */
        if (_Unpickler_Read(self, &pdata, size) < 0)
            return -1;
        value = _PyLong_FromByteArray((unsigned char *)pdata, (size_t)size,
                                      1 /* little endian */ , 1 /* signed */ );
    }
    if (value == NULL)
        return -1;
    PDATA_PUSH(self->stack, value, -1);
    return 0;
}

static int
load_float(UnpicklerObject *self)
{
    PyObject *value;
    char *endptr, *s;
    Py_ssize_t len;
    double d;

    if ((len = _Unpickler_Readline(self, &s)) < 0)
        return -1;
    if (len < 2)
        return bad_readline();

    errno = 0;
    d = PyOS_string_to_double(s, &endptr, PyExc_OverflowError);
    if (d == -1.0 && PyErr_Occurred())
        return -1;
    if ((endptr[0] != '\n') && (endptr[0] != '\0')) {
        PyErr_SetString(PyExc_ValueError, "could not convert string to float");
        return -1;
    }
    value = PyFloat_FromDouble(d);
    if (value == NULL)
        return -1;

    PDATA_PUSH(self->stack, value, -1);
    return 0;
}

static int
load_binfloat(UnpicklerObject *self)
{
    PyObject *value;
    double x;
    char *s;

    if (_Unpickler_Read(self, &s, 8) < 0)
        return -1;

    x = _PyFloat_Unpack8((unsigned char *)s, 0);
    if (x == -1.0 && PyErr_Occurred())
        return -1;

    if ((value = PyFloat_FromDouble(x)) == NULL)
        return -1;

    PDATA_PUSH(self->stack, value, -1);
    return 0;
}

static int
load_string(UnpicklerObject *self)
{
    PyObject *bytes;
    PyObject *obj;
    Py_ssize_t len;
    char *s, *p;

    if ((len = _Unpickler_Readline(self, &s)) < 0)
        return -1;
    /* Strip the newline */
    len--;
    /* Strip outermost quotes */
    if (len >= 2 && s[0] == s[len - 1] && (s[0] == '\'' || s[0] == '"')) {
        p = s + 1;
        len -= 2;
    }
    else {
        PickleState *st = _Pickle_GetGlobalState();
        PyErr_SetString(st->UnpicklingError,
                        "the STRING opcode argument must be quoted");
        return -1;
    }
    assert(len >= 0);

    /* Use the PyBytes API to decode the string, since that is what is used
       to encode, and then coerce the result to Unicode. */
    bytes = PyBytes_DecodeEscape(p, len, NULL, 0, NULL);
    if (bytes == NULL)
        return -1;

    /* Leave the Python 2.x strings as bytes if the *encoding* given to the
       Unpickler was 'bytes'. Otherwise, convert them to unicode. */
    if (strcmp(self->encoding, "bytes") == 0) {
        obj = bytes;
    }
    else {
        obj = PyUnicode_FromEncodedObject(bytes, self->encoding, self->errors);
        Py_DECREF(bytes);
        if (obj == NULL) {
            return -1;
        }
    }

    PDATA_PUSH(self->stack, obj, -1);
    return 0;
}

static int
load_counted_binstring(UnpicklerObject *self, int nbytes)
{
    PyObject *obj;
    Py_ssize_t size;
    char *s;

    if (_Unpickler_Read(self, &s, nbytes) < 0)
        return -1;

    size = calc_binsize(s, nbytes);
    if (size < 0) {
        PickleState *st = _Pickle_GetGlobalState();
        PyErr_Format(st->UnpicklingError,
                     "BINSTRING exceeds system's maximum size of %zd bytes",
                     PY_SSIZE_T_MAX);
        return -1;
    }

    if (_Unpickler_Read(self, &s, size) < 0)
        return -1;

    /* Convert Python 2.x strings to bytes if the *encoding* given to the
       Unpickler was 'bytes'. Otherwise, convert them to unicode. */
    if (strcmp(self->encoding, "bytes") == 0) {
        obj = PyBytes_FromStringAndSize(s, size);
    }
    else {
        obj = PyUnicode_Decode(s, size, self->encoding, self->errors);
    }
    if (obj == NULL) {
        return -1;
    }

    PDATA_PUSH(self->stack, obj, -1);
    return 0;
}

static int
load_counted_binbytes(UnpicklerObject *self, int nbytes)
{
    PyObject *bytes;
    Py_ssize_t size;
    char *s;

    if (_Unpickler_Read(self, &s, nbytes) < 0)
        return -1;

    size = calc_binsize(s, nbytes);
    if (size < 0) {
        PyErr_Format(PyExc_OverflowError,
                     "BINBYTES exceeds system's maximum size of %zd bytes",
                     PY_SSIZE_T_MAX);
        return -1;
    }

    if (_Unpickler_Read(self, &s, size) < 0)
        return -1;

    bytes = PyBytes_FromStringAndSize(s, size);
    if (bytes == NULL)
        return -1;

    PDATA_PUSH(self->stack, bytes, -1);
    return 0;
}

static int
load_unicode(UnpicklerObject *self)
{
    PyObject *str;
    Py_ssize_t len;
    char *s;

    if ((len = _Unpickler_Readline(self, &s)) < 0)
        return -1;
    if (len < 1)
        return bad_readline();

    str = PyUnicode_DecodeRawUnicodeEscape(s, len - 1, NULL);
    if (str == NULL)
        return -1;

    PDATA_PUSH(self->stack, str, -1);
    return 0;
}

static int
load_counted_binunicode(UnpicklerObject *self, int nbytes)
{
    PyObject *str;
    Py_ssize_t size;
    char *s;

    if (_Unpickler_Read(self, &s, nbytes) < 0)
        return -1;

    size = calc_binsize(s, nbytes);
    if (size < 0) {
        PyErr_Format(PyExc_OverflowError,
                     "BINUNICODE exceeds system's maximum size of %zd bytes",
                     PY_SSIZE_T_MAX);
        return -1;
    }

    if (_Unpickler_Read(self, &s, size) < 0)
        return -1;

    str = PyUnicode_DecodeUTF8(s, size, "surrogatepass");
    if (str == NULL)
        return -1;

    PDATA_PUSH(self->stack, str, -1);
    return 0;
}

static int
load_tuple(UnpicklerObject *self)
{
    PyObject *tuple;
    Py_ssize_t i;

    if ((i = marker(self)) < 0)
        return -1;

    tuple = Pdata_poptuple(self->stack, i);
    if (tuple == NULL)
        return -1;
    PDATA_PUSH(self->stack, tuple, -1);
    return 0;
}

static int
load_counted_tuple(UnpicklerObject *self, int len)
{
    PyObject *tuple;

    tuple = PyTuple_New(len);
    if (tuple == NULL)
        return -1;

    while (--len >= 0) {
        PyObject *item;

        PDATA_POP(self->stack, item);
        if (item == NULL)
            return -1;
        PyTuple_SET_ITEM(tuple, len, item);
    }
    PDATA_PUSH(self->stack, tuple, -1);
    return 0;
}

static int
load_empty_list(UnpicklerObject *self)
{
    PyObject *list;

    if ((list = PyList_New(0)) == NULL)
        return -1;
    PDATA_PUSH(self->stack, list, -1);
    return 0;
}

static int
load_empty_dict(UnpicklerObject *self)
{
    PyObject *dict;

    if ((dict = PyDict_New()) == NULL)
        return -1;
    PDATA_PUSH(self->stack, dict, -1);
    return 0;
}

static int
load_empty_set(UnpicklerObject *self)
{
    PyObject *set;

    if ((set = PySet_New(NULL)) == NULL)
        return -1;
    PDATA_PUSH(self->stack, set, -1);
    return 0;
}

static int
load_list(UnpicklerObject *self)
{
    PyObject *list;
    Py_ssize_t i;

    if ((i = marker(self)) < 0)
        return -1;

    list = Pdata_poplist(self->stack, i);
    if (list == NULL)
        return -1;
    PDATA_PUSH(self->stack, list, -1);
    return 0;
}

static int
load_dict(UnpicklerObject *self)
{
    PyObject *dict, *key, *value;
    Py_ssize_t i, j, k;

    if ((i = marker(self)) < 0)
        return -1;
    j = Py_SIZE(self->stack);

    if ((dict = PyDict_New()) == NULL)
        return -1;

    for (k = i + 1; k < j; k += 2) {
        key = self->stack->data[k - 1];
        value = self->stack->data[k];
        if (PyDict_SetItem(dict, key, value) < 0) {
            Py_DECREF(dict);
            return -1;
        }
    }
    Pdata_clear(self->stack, i);
    PDATA_PUSH(self->stack, dict, -1);
    return 0;
}

static int
load_frozenset(UnpicklerObject *self)
{
    PyObject *items;
    PyObject *frozenset;
    Py_ssize_t i;

    if ((i = marker(self)) < 0)
        return -1;

    items = Pdata_poptuple(self->stack, i);
    if (items == NULL)
        return -1;

    frozenset = PyFrozenSet_New(items);
    Py_DECREF(items);
    if (frozenset == NULL)
        return -1;

    PDATA_PUSH(self->stack, frozenset, -1);
    return 0;
}

static PyObject *
instantiate(PyObject *cls, PyObject *args)
{
    PyObject *result = NULL;
    _Py_IDENTIFIER(__getinitargs__);
    /* Caller must assure args are a tuple.  Normally, args come from
       Pdata_poptuple which packs objects from the top of the stack
       into a newly created tuple. */
    assert(PyTuple_Check(args));
    if (Py_SIZE(args) > 0 || !PyType_Check(cls) ||
        _PyObject_HasAttrId(cls, &PyId___getinitargs__)) {
        result = PyObject_CallObject(cls, args);
    }
    else {
        _Py_IDENTIFIER(__new__);

        result = _PyObject_CallMethodId(cls, &PyId___new__, "O", cls);
    }
    return result;
}

static int
load_obj(UnpicklerObject *self)
{
    PyObject *cls, *args, *obj = NULL;
    Py_ssize_t i;

    if ((i = marker(self)) < 0)
        return -1;

    args = Pdata_poptuple(self->stack, i + 1);
    if (args == NULL)
        return -1;

    PDATA_POP(self->stack, cls);
    if (cls) {
        obj = instantiate(cls, args);
        Py_DECREF(cls);
    }
    Py_DECREF(args);
    if (obj == NULL)
        return -1;

    PDATA_PUSH(self->stack, obj, -1);
    return 0;
}

static int
load_inst(UnpicklerObject *self)
{
    PyObject *cls = NULL;
    PyObject *args = NULL;
    PyObject *obj = NULL;
    PyObject *module_name;
    PyObject *class_name;
    Py_ssize_t len;
    Py_ssize_t i;
    char *s;

    if ((i = marker(self)) < 0)
        return -1;
    if ((len = _Unpickler_Readline(self, &s)) < 0)
        return -1;
    if (len < 2)
        return bad_readline();

    /* Here it is safe to use PyUnicode_DecodeASCII(), even though non-ASCII
       identifiers are permitted in Python 3.0, since the INST opcode is only
       supported by older protocols on Python 2.x. */
    module_name = PyUnicode_DecodeASCII(s, len - 1, "strict");
    if (module_name == NULL)
        return -1;

    if ((len = _Unpickler_Readline(self, &s)) >= 0) {
        if (len < 2)
            return bad_readline();
        class_name = PyUnicode_DecodeASCII(s, len - 1, "strict");
        if (class_name != NULL) {
            cls = find_class(self, module_name, class_name);
            Py_DECREF(class_name);
        }
    }
    Py_DECREF(module_name);

    if (cls == NULL)
        return -1;

    if ((args = Pdata_poptuple(self->stack, i)) != NULL) {
        obj = instantiate(cls, args);
        Py_DECREF(args);
    }
    Py_DECREF(cls);

    if (obj == NULL)
        return -1;

    PDATA_PUSH(self->stack, obj, -1);
    return 0;
}

static int
load_newobj(UnpicklerObject *self)
{
    PyObject *args = NULL;
    PyObject *clsraw = NULL;
    PyTypeObject *cls;          /* clsraw cast to its true type */
    PyObject *obj;
    PickleState *st = _Pickle_GetGlobalState();

    /* Stack is ... cls argtuple, and we want to call
     * cls.__new__(cls, *argtuple).
     */
    PDATA_POP(self->stack, args);
    if (args == NULL)
        goto error;
    if (!PyTuple_Check(args)) {
        PyErr_SetString(st->UnpicklingError,
                        "NEWOBJ expected an arg " "tuple.");
        goto error;
    }

    PDATA_POP(self->stack, clsraw);
    cls = (PyTypeObject *)clsraw;
    if (cls == NULL)
        goto error;
    if (!PyType_Check(cls)) {
        PyErr_SetString(st->UnpicklingError, "NEWOBJ class argument "
                        "isn't a type object");
        goto error;
    }
    if (cls->tp_new == NULL) {
        PyErr_SetString(st->UnpicklingError, "NEWOBJ class argument "
                        "has NULL tp_new");
        goto error;
    }

    /* Call __new__. */
    obj = cls->tp_new(cls, args, NULL);
    if (obj == NULL)
        goto error;

    Py_DECREF(args);
    Py_DECREF(clsraw);
    PDATA_PUSH(self->stack, obj, -1);
    return 0;

  error:
    Py_XDECREF(args);
    Py_XDECREF(clsraw);
    return -1;
}

static int
load_newobj_ex(UnpicklerObject *self)
{
    PyObject *cls, *args, *kwargs;
    PyObject *obj;
    PickleState *st = _Pickle_GetGlobalState();

    PDATA_POP(self->stack, kwargs);
    if (kwargs == NULL) {
        return -1;
    }
    PDATA_POP(self->stack, args);
    if (args == NULL) {
        Py_DECREF(kwargs);
        return -1;
    }
    PDATA_POP(self->stack, cls);
    if (cls == NULL) {
        Py_DECREF(kwargs);
        Py_DECREF(args);
        return -1;
    }

    if (!PyType_Check(cls)) {
        Py_DECREF(kwargs);
        Py_DECREF(args);
        Py_DECREF(cls);
        PyErr_Format(st->UnpicklingError,
                     "NEWOBJ_EX class argument must be a type, not %.200s",
                     Py_TYPE(cls)->tp_name);
        return -1;
    }

    if (((PyTypeObject *)cls)->tp_new == NULL) {
        Py_DECREF(kwargs);
        Py_DECREF(args);
        Py_DECREF(cls);
        PyErr_SetString(st->UnpicklingError,
                        "NEWOBJ_EX class argument doesn't have __new__");
        return -1;
    }
    obj = ((PyTypeObject *)cls)->tp_new((PyTypeObject *)cls, args, kwargs);
    Py_DECREF(kwargs);
    Py_DECREF(args);
    Py_DECREF(cls);
    if (obj == NULL) {
        return -1;
    }
    PDATA_PUSH(self->stack, obj, -1);
    return 0;
}

static int
load_global(UnpicklerObject *self)
{
    PyObject *global = NULL;
    PyObject *module_name;
    PyObject *global_name;
    Py_ssize_t len;
    char *s;

    if ((len = _Unpickler_Readline(self, &s)) < 0)
        return -1;
    if (len < 2)
        return bad_readline();
    module_name = PyUnicode_DecodeUTF8(s, len - 1, "strict");
    if (!module_name)
        return -1;

    if ((len = _Unpickler_Readline(self, &s)) >= 0) {
        if (len < 2) {
            Py_DECREF(module_name);
            return bad_readline();
        }
        global_name = PyUnicode_DecodeUTF8(s, len - 1, "strict");
        if (global_name) {
            global = find_class(self, module_name, global_name);
            Py_DECREF(global_name);
        }
    }
    Py_DECREF(module_name);

    if (global == NULL)
        return -1;
    PDATA_PUSH(self->stack, global, -1);
    return 0;
}

static int
load_stack_global(UnpicklerObject *self)
{
    PyObject *global;
    PyObject *module_name;
    PyObject *global_name;

    PDATA_POP(self->stack, global_name);
    PDATA_POP(self->stack, module_name);
    if (module_name == NULL || !PyUnicode_CheckExact(module_name) ||
        global_name == NULL || !PyUnicode_CheckExact(global_name)) {
        PickleState *st = _Pickle_GetGlobalState();
        PyErr_SetString(st->UnpicklingError, "STACK_GLOBAL requires str");
        Py_XDECREF(global_name);
        Py_XDECREF(module_name);
        return -1;
    }
    global = find_class(self, module_name, global_name);
    Py_DECREF(global_name);
    Py_DECREF(module_name);
    if (global == NULL)
        return -1;
    PDATA_PUSH(self->stack, global, -1);
    return 0;
}

static int
load_persid(UnpicklerObject *self)
{
    PyObject *pid;
    Py_ssize_t len;
    char *s;

    if (self->pers_func) {
        if ((len = _Unpickler_Readline(self, &s)) < 0)
            return -1;
        if (len < 1)
            return bad_readline();

        pid = PyBytes_FromStringAndSize(s, len - 1);
        if (pid == NULL)
            return -1;

        /* This does not leak since _Pickle_FastCall() steals the reference
           to pid first. */
        pid = _Pickle_FastCall(self->pers_func, pid);
        if (pid == NULL)
            return -1;

        PDATA_PUSH(self->stack, pid, -1);
        return 0;
    }
    else {
        PickleState *st = _Pickle_GetGlobalState();
        PyErr_SetString(st->UnpicklingError,
                        "A load persistent id instruction was encountered,\n"
                        "but no persistent_load function was specified.");
        return -1;
    }
}

static int
load_binpersid(UnpicklerObject *self)
{
    PyObject *pid;

    if (self->pers_func) {
        PDATA_POP(self->stack, pid);
        if (pid == NULL)
            return -1;

        /* This does not leak since _Pickle_FastCall() steals the
           reference to pid first. */
        pid = _Pickle_FastCall(self->pers_func, pid);
        if (pid == NULL)
            return -1;

        PDATA_PUSH(self->stack, pid, -1);
        return 0;
    }
    else {
        PickleState *st = _Pickle_GetGlobalState();
        PyErr_SetString(st->UnpicklingError,
                        "A load persistent id instruction was encountered,\n"
                        "but no persistent_load function was specified.");
        return -1;
    }
}

static int
load_pop(UnpicklerObject *self)
{
    Py_ssize_t len = Py_SIZE(self->stack);

    /* Note that we split the (pickle.py) stack into two stacks,
     * an object stack and a mark stack. We have to be clever and
     * pop the right one. We do this by looking at the top of the
     * mark stack first, and only signalling a stack underflow if
     * the object stack is empty and the mark stack doesn't match
     * our expectations.
     */
    if (self->num_marks > 0 && self->marks[self->num_marks - 1] == len) {
        self->num_marks--;
    } else if (len > 0) {
        len--;
        Py_DECREF(self->stack->data[len]);
        Py_SIZE(self->stack) = len;
    } else {
        return stack_underflow();
    }
    return 0;
}

static int
load_pop_mark(UnpicklerObject *self)
{
    Py_ssize_t i;

    if ((i = marker(self)) < 0)
        return -1;

    Pdata_clear(self->stack, i);

    return 0;
}

static int
load_dup(UnpicklerObject *self)
{
    PyObject *last;
    Py_ssize_t len;

    if ((len = Py_SIZE(self->stack)) <= 0)
        return stack_underflow();
    last = self->stack->data[len - 1];
    PDATA_APPEND(self->stack, last, -1);
    return 0;
}

static int
load_get(UnpicklerObject *self)
{
    PyObject *key, *value;
    Py_ssize_t idx;
    Py_ssize_t len;
    char *s;

    if ((len = _Unpickler_Readline(self, &s)) < 0)
        return -1;
    if (len < 2)
        return bad_readline();

    key = PyLong_FromString(s, NULL, 10);
    if (key == NULL)
        return -1;
    idx = PyLong_AsSsize_t(key);
    if (idx == -1 && PyErr_Occurred()) {
        Py_DECREF(key);
        return -1;
    }

    value = _Unpickler_MemoGet(self, idx);
    if (value == NULL) {
        if (!PyErr_Occurred())
            PyErr_SetObject(PyExc_KeyError, key);
        Py_DECREF(key);
        return -1;
    }
    Py_DECREF(key);

    PDATA_APPEND(self->stack, value, -1);
    return 0;
}

static int
load_binget(UnpicklerObject *self)
{
    PyObject *value;
    Py_ssize_t idx;
    char *s;

    if (_Unpickler_Read(self, &s, 1) < 0)
        return -1;

    idx = Py_CHARMASK(s[0]);

    value = _Unpickler_MemoGet(self, idx);
    if (value == NULL) {
        PyObject *key = PyLong_FromSsize_t(idx);
        if (key != NULL) {
            PyErr_SetObject(PyExc_KeyError, key);
            Py_DECREF(key);
        }
        return -1;
    }

    PDATA_APPEND(self->stack, value, -1);
    return 0;
}

static int
load_long_binget(UnpicklerObject *self)
{
    PyObject *value;
    Py_ssize_t idx;
    char *s;

    if (_Unpickler_Read(self, &s, 4) < 0)
        return -1;

    idx = calc_binsize(s, 4);

    value = _Unpickler_MemoGet(self, idx);
    if (value == NULL) {
        PyObject *key = PyLong_FromSsize_t(idx);
        if (key != NULL) {
            PyErr_SetObject(PyExc_KeyError, key);
            Py_DECREF(key);
        }
        return -1;
    }

    PDATA_APPEND(self->stack, value, -1);
    return 0;
}

/* Push an object from the extension registry (EXT[124]).  nbytes is
 * the number of bytes following the opcode, holding the index (code) value.
 */
static int
load_extension(UnpicklerObject *self, int nbytes)
{
    char *codebytes;            /* the nbytes bytes after the opcode */
    long code;                  /* calc_binint returns long */
    PyObject *py_code;          /* code as a Python int */
    PyObject *obj;              /* the object to push */
    PyObject *pair;             /* (module_name, class_name) */
    PyObject *module_name, *class_name;
    PickleState *st = _Pickle_GetGlobalState();

    assert(nbytes == 1 || nbytes == 2 || nbytes == 4);
    if (_Unpickler_Read(self, &codebytes, nbytes) < 0)
        return -1;
    code = calc_binint(codebytes, nbytes);
    if (code <= 0) {            /* note that 0 is forbidden */
        /* Corrupt or hostile pickle. */
        PyErr_SetString(st->UnpicklingError, "EXT specifies code <= 0");
        return -1;
    }

    /* Look for the code in the cache. */
    py_code = PyLong_FromLong(code);
    if (py_code == NULL)
        return -1;
    obj = PyDict_GetItemWithError(st->extension_cache, py_code);
    if (obj != NULL) {
        /* Bingo. */
        Py_DECREF(py_code);
        PDATA_APPEND(self->stack, obj, -1);
        return 0;
    }
    if (PyErr_Occurred()) {
        Py_DECREF(py_code);
        return -1;
    }

    /* Look up the (module_name, class_name) pair. */
    pair = PyDict_GetItemWithError(st->inverted_registry, py_code);
    if (pair == NULL) {
        Py_DECREF(py_code);
        if (!PyErr_Occurred()) {
            PyErr_Format(PyExc_ValueError, "unregistered extension "
                         "code %ld", code);
        }
        return -1;
    }
    /* Since the extension registry is manipulable via Python code,
     * confirm that pair is really a 2-tuple of strings.
     */
    if (!PyTuple_Check(pair) || PyTuple_Size(pair) != 2 ||
        !PyUnicode_Check(module_name = PyTuple_GET_ITEM(pair, 0)) ||
        !PyUnicode_Check(class_name = PyTuple_GET_ITEM(pair, 1))) {
        Py_DECREF(py_code);
        PyErr_Format(PyExc_ValueError, "_inverted_registry[%ld] "
                     "isn't a 2-tuple of strings", code);
        return -1;
    }
    /* Load the object. */
    obj = find_class(self, module_name, class_name);
    if (obj == NULL) {
        Py_DECREF(py_code);
        return -1;
    }
    /* Cache code -> obj. */
    code = PyDict_SetItem(st->extension_cache, py_code, obj);
    Py_DECREF(py_code);
    if (code < 0) {
        Py_DECREF(obj);
        return -1;
    }
    PDATA_PUSH(self->stack, obj, -1);
    return 0;
}

static int
load_put(UnpicklerObject *self)
{
    PyObject *key, *value;
    Py_ssize_t idx;
    Py_ssize_t len;
    char *s;

    if ((len = _Unpickler_Readline(self, &s)) < 0)
        return -1;
    if (len < 2)
        return bad_readline();
    if (Py_SIZE(self->stack) <= 0)
        return stack_underflow();
    value = self->stack->data[Py_SIZE(self->stack) - 1];

    key = PyLong_FromString(s, NULL, 10);
    if (key == NULL)
        return -1;
    idx = PyLong_AsSsize_t(key);
    Py_DECREF(key);
    if (idx < 0) {
        if (!PyErr_Occurred())
            PyErr_SetString(PyExc_ValueError,
                            "negative PUT argument");
        return -1;
    }

    return _Unpickler_MemoPut(self, idx, value);
}

static int
load_binput(UnpicklerObject *self)
{
    PyObject *value;
    Py_ssize_t idx;
    char *s;

    if (_Unpickler_Read(self, &s, 1) < 0)
        return -1;

    if (Py_SIZE(self->stack) <= 0)
        return stack_underflow();
    value = self->stack->data[Py_SIZE(self->stack) - 1];

    idx = Py_CHARMASK(s[0]);

    return _Unpickler_MemoPut(self, idx, value);
}

static int
load_long_binput(UnpicklerObject *self)
{
    PyObject *value;
    Py_ssize_t idx;
    char *s;

    if (_Unpickler_Read(self, &s, 4) < 0)
        return -1;

    if (Py_SIZE(self->stack) <= 0)
        return stack_underflow();
    value = self->stack->data[Py_SIZE(self->stack) - 1];

    idx = calc_binsize(s, 4);
    if (idx < 0) {
        PyErr_SetString(PyExc_ValueError,
                        "negative LONG_BINPUT argument");
        return -1;
    }

    return _Unpickler_MemoPut(self, idx, value);
}

static int
load_memoize(UnpicklerObject *self)
{
    PyObject *value;

    if (Py_SIZE(self->stack) <= 0)
        return stack_underflow();
    value = self->stack->data[Py_SIZE(self->stack) - 1];

    return _Unpickler_MemoPut(self, self->memo_len, value);
}

static int
do_append(UnpicklerObject *self, Py_ssize_t x)
{
    PyObject *value;
    PyObject *list;
    Py_ssize_t len, i;

    len = Py_SIZE(self->stack);
    if (x > len || x <= 0)
        return stack_underflow();
    if (len == x)  /* nothing to do */
        return 0;

    list = self->stack->data[x - 1];

    if (PyList_Check(list)) {
        PyObject *slice;
        Py_ssize_t list_len;
        int ret;

        slice = Pdata_poplist(self->stack, x);
        if (!slice)
            return -1;
        list_len = PyList_GET_SIZE(list);
        ret = PyList_SetSlice(list, list_len, list_len, slice);
        Py_DECREF(slice);
        return ret;
    }
    else {
        PyObject *append_func;
        _Py_IDENTIFIER(append);

        append_func = _PyObject_GetAttrId(list, &PyId_append);
        if (append_func == NULL)
            return -1;
        for (i = x; i < len; i++) {
            PyObject *result;

            value = self->stack->data[i];
            result = _Pickle_FastCall(append_func, value);
            if (result == NULL) {
                Pdata_clear(self->stack, i + 1);
                Py_SIZE(self->stack) = x;
                Py_DECREF(append_func);
                return -1;
            }
            Py_DECREF(result);
        }
        Py_SIZE(self->stack) = x;
        Py_DECREF(append_func);
    }

    return 0;
}

static int
load_append(UnpicklerObject *self)
{
    return do_append(self, Py_SIZE(self->stack) - 1);
}

static int
load_appends(UnpicklerObject *self)
{
    return do_append(self, marker(self));
}

static int
do_setitems(UnpicklerObject *self, Py_ssize_t x)
{
    PyObject *value, *key;
    PyObject *dict;
    Py_ssize_t len, i;
    int status = 0;

    len = Py_SIZE(self->stack);
    if (x > len || x <= 0)
        return stack_underflow();
    if (len == x)  /* nothing to do */
        return 0;
    if ((len - x) % 2 != 0) {
        PickleState *st = _Pickle_GetGlobalState();
        /* Currupt or hostile pickle -- we never write one like this. */
        PyErr_SetString(st->UnpicklingError,
                        "odd number of items for SETITEMS");
        return -1;
    }

    /* Here, dict does not actually need to be a PyDict; it could be anything
       that supports the __setitem__ attribute. */
    dict = self->stack->data[x - 1];

    for (i = x + 1; i < len; i += 2) {
        key = self->stack->data[i - 1];
        value = self->stack->data[i];
        if (PyObject_SetItem(dict, key, value) < 0) {
            status = -1;
            break;
        }
    }

    Pdata_clear(self->stack, x);
    return status;
}

static int
load_setitem(UnpicklerObject *self)
{
    return do_setitems(self, Py_SIZE(self->stack) - 2);
}

static int
load_setitems(UnpicklerObject *self)
{
    return do_setitems(self, marker(self));
}

static int
load_additems(UnpicklerObject *self)
{
    PyObject *set;
    Py_ssize_t mark, len, i;

    mark =  marker(self);
    len = Py_SIZE(self->stack);
    if (mark > len || mark <= 0)
        return stack_underflow();
    if (len == mark)  /* nothing to do */
        return 0;

    set = self->stack->data[mark - 1];

    if (PySet_Check(set)) {
        PyObject *items;
        int status;

        items = Pdata_poptuple(self->stack, mark);
        if (items == NULL)
            return -1;

        status = _PySet_Update(set, items);
        Py_DECREF(items);
        return status;
    }
    else {
        PyObject *add_func;
        _Py_IDENTIFIER(add);

        add_func = _PyObject_GetAttrId(set, &PyId_add);
        if (add_func == NULL)
            return -1;
        for (i = mark; i < len; i++) {
            PyObject *result;
            PyObject *item;

            item = self->stack->data[i];
            result = _Pickle_FastCall(add_func, item);
            if (result == NULL) {
                Pdata_clear(self->stack, i + 1);
                Py_SIZE(self->stack) = mark;
                return -1;
            }
            Py_DECREF(result);
        }
        Py_SIZE(self->stack) = mark;
    }

    return 0;
}

static int
load_build(UnpicklerObject *self)
{
    PyObject *state, *inst, *slotstate;
    PyObject *setstate;
    int status = 0;
    _Py_IDENTIFIER(__setstate__);

    /* Stack is ... instance, state.  We want to leave instance at
     * the stack top, possibly mutated via instance.__setstate__(state).
     */
    if (Py_SIZE(self->stack) < 2)
        return stack_underflow();

    PDATA_POP(self->stack, state);
    if (state == NULL)
        return -1;

    inst = self->stack->data[Py_SIZE(self->stack) - 1];

    setstate = _PyObject_GetAttrId(inst, &PyId___setstate__);
    if (setstate == NULL) {
        if (PyErr_ExceptionMatches(PyExc_AttributeError))
            PyErr_Clear();
        else {
            Py_DECREF(state);
            return -1;
        }
    }
    else {
        PyObject *result;

        /* The explicit __setstate__ is responsible for everything. */
        result = _Pickle_FastCall(setstate, state);
        Py_DECREF(setstate);
        if (result == NULL)
            return -1;
        Py_DECREF(result);
        return 0;
    }

    /* A default __setstate__.  First see whether state embeds a
     * slot state dict too (a proto 2 addition).
     */
    if (PyTuple_Check(state) && Py_SIZE(state) == 2) {
        PyObject *tmp = state;

        state = PyTuple_GET_ITEM(tmp, 0);
        slotstate = PyTuple_GET_ITEM(tmp, 1);
        Py_INCREF(state);
        Py_INCREF(slotstate);
        Py_DECREF(tmp);
    }
    else
        slotstate = NULL;

    /* Set inst.__dict__ from the state dict (if any). */
    if (state != Py_None) {
        PyObject *dict;
        PyObject *d_key, *d_value;
        Py_ssize_t i;
        _Py_IDENTIFIER(__dict__);

        if (!PyDict_Check(state)) {
            PickleState *st = _Pickle_GetGlobalState();
            PyErr_SetString(st->UnpicklingError, "state is not a dictionary");
            goto error;
        }
        dict = _PyObject_GetAttrId(inst, &PyId___dict__);
        if (dict == NULL)
            goto error;

        i = 0;
        while (PyDict_Next(state, &i, &d_key, &d_value)) {
            /* normally the keys for instance attributes are
               interned.  we should try to do that here. */
            Py_INCREF(d_key);
            if (PyUnicode_CheckExact(d_key))
                PyUnicode_InternInPlace(&d_key);
            if (PyObject_SetItem(dict, d_key, d_value) < 0) {
                Py_DECREF(d_key);
                goto error;
            }
            Py_DECREF(d_key);
        }
        Py_DECREF(dict);
    }

    /* Also set instance attributes from the slotstate dict (if any). */
    if (slotstate != NULL) {
        PyObject *d_key, *d_value;
        Py_ssize_t i;

        if (!PyDict_Check(slotstate)) {
            PickleState *st = _Pickle_GetGlobalState();
            PyErr_SetString(st->UnpicklingError,
                            "slot state is not a dictionary");
            goto error;
        }
        i = 0;
        while (PyDict_Next(slotstate, &i, &d_key, &d_value)) {
            if (PyObject_SetAttr(inst, d_key, d_value) < 0)
                goto error;
        }
    }

    if (0) {
  error:
        status = -1;
    }

    Py_DECREF(state);
    Py_XDECREF(slotstate);
    return status;
}

static int
load_mark(UnpicklerObject *self)
{

    /* Note that we split the (pickle.py) stack into two stacks, an
     * object stack and a mark stack. Here we push a mark onto the
     * mark stack.
     */

    if ((self->num_marks + 1) >= self->marks_size) {
        size_t alloc;

        /* Use the size_t type to check for overflow. */
        alloc = ((size_t)self->num_marks << 1) + 20;
        if (alloc > (PY_SSIZE_T_MAX / sizeof(Py_ssize_t)) ||
            alloc <= ((size_t)self->num_marks + 1)) {
            PyErr_NoMemory();
            return -1;
        }

        if (self->marks == NULL)
            self->marks = PyMem_NEW(Py_ssize_t, alloc);
        else
            PyMem_RESIZE(self->marks, Py_ssize_t, alloc);
        if (self->marks == NULL) {
            self->marks_size = 0;
            PyErr_NoMemory();
            return -1;
        }
        self->marks_size = (Py_ssize_t)alloc;
    }

    self->marks[self->num_marks++] = Py_SIZE(self->stack);

    return 0;
}

static int
load_reduce(UnpicklerObject *self)
{
    PyObject *callable = NULL;
    PyObject *argtup = NULL;
    PyObject *obj = NULL;

    PDATA_POP(self->stack, argtup);
    if (argtup == NULL)
        return -1;
    PDATA_POP(self->stack, callable);
    if (callable) {
        obj = PyObject_CallObject(callable, argtup);
        Py_DECREF(callable);
    }
    Py_DECREF(argtup);

    if (obj == NULL)
        return -1;

    PDATA_PUSH(self->stack, obj, -1);
    return 0;
}

/* Just raises an error if we don't know the protocol specified.  PROTO
 * is the first opcode for protocols >= 2.
 */
static int
load_proto(UnpicklerObject *self)
{
    char *s;
    int i;

    if (_Unpickler_Read(self, &s, 1) < 0)
        return -1;

    i = (unsigned char)s[0];
    if (i <= HIGHEST_PROTOCOL) {
        self->proto = i;
        return 0;
    }

    PyErr_Format(PyExc_ValueError, "unsupported pickle protocol: %d", i);
    return -1;
}

static int
load_frame(UnpicklerObject *self)
{
    char *s;
    Py_ssize_t frame_len;

    if (_Unpickler_Read(self, &s, 8) < 0)
        return -1;

    frame_len = calc_binsize(s, 8);
    if (frame_len < 0) {
        PyErr_Format(PyExc_OverflowError,
                     "FRAME length exceeds system's maximum of %zd bytes",
                     PY_SSIZE_T_MAX);
        return -1;
    }

    if (_Unpickler_Read(self, &s, frame_len) < 0)
        return -1;

    /* Rewind to start of frame */
    self->next_read_idx -= frame_len;
    return 0;
}

static PyObject *
load(UnpicklerObject *self)
{
    PyObject *value = NULL;
    char *s = NULL;

    self->num_marks = 0;
    self->proto = 0;
    if (Py_SIZE(self->stack))
        Pdata_clear(self->stack, 0);

    /* Convenient macros for the dispatch while-switch loop just below. */
#define OP(opcode, load_func) \
    case opcode: if (load_func(self) < 0) break; continue;

#define OP_ARG(opcode, load_func, arg) \
    case opcode: if (load_func(self, (arg)) < 0) break; continue;

    while (1) {
        if (_Unpickler_Read(self, &s, 1) < 0)
            break;

        switch ((enum opcode)s[0]) {
        OP(NONE, load_none)
        OP(BININT, load_binint)
        OP(BININT1, load_binint1)
        OP(BININT2, load_binint2)
        OP(INT, load_int)
        OP(LONG, load_long)
        OP_ARG(LONG1, load_counted_long, 1)
        OP_ARG(LONG4, load_counted_long, 4)
        OP(FLOAT, load_float)
        OP(BINFLOAT, load_binfloat)
        OP_ARG(SHORT_BINBYTES, load_counted_binbytes, 1)
        OP_ARG(BINBYTES, load_counted_binbytes, 4)
        OP_ARG(BINBYTES8, load_counted_binbytes, 8)
        OP_ARG(SHORT_BINSTRING, load_counted_binstring, 1)
        OP_ARG(BINSTRING, load_counted_binstring, 4)
        OP(STRING, load_string)
        OP(UNICODE, load_unicode)
        OP_ARG(SHORT_BINUNICODE, load_counted_binunicode, 1)
        OP_ARG(BINUNICODE, load_counted_binunicode, 4)
        OP_ARG(BINUNICODE8, load_counted_binunicode, 8)
        OP_ARG(EMPTY_TUPLE, load_counted_tuple, 0)
        OP_ARG(TUPLE1, load_counted_tuple, 1)
        OP_ARG(TUPLE2, load_counted_tuple, 2)
        OP_ARG(TUPLE3, load_counted_tuple, 3)
        OP(TUPLE, load_tuple)
        OP(EMPTY_LIST, load_empty_list)
        OP(LIST, load_list)
        OP(EMPTY_DICT, load_empty_dict)
        OP(DICT, load_dict)
        OP(EMPTY_SET, load_empty_set)
        OP(ADDITEMS, load_additems)
        OP(FROZENSET, load_frozenset)
        OP(OBJ, load_obj)
        OP(INST, load_inst)
        OP(NEWOBJ, load_newobj)
        OP(NEWOBJ_EX, load_newobj_ex)
        OP(GLOBAL, load_global)
        OP(STACK_GLOBAL, load_stack_global)
        OP(APPEND, load_append)
        OP(APPENDS, load_appends)
        OP(BUILD, load_build)
        OP(DUP, load_dup)
        OP(BINGET, load_binget)
        OP(LONG_BINGET, load_long_binget)
        OP(GET, load_get)
        OP(MARK, load_mark)
        OP(BINPUT, load_binput)
        OP(LONG_BINPUT, load_long_binput)
        OP(PUT, load_put)
        OP(MEMOIZE, load_memoize)
        OP(POP, load_pop)
        OP(POP_MARK, load_pop_mark)
        OP(SETITEM, load_setitem)
        OP(SETITEMS, load_setitems)
        OP(PERSID, load_persid)
        OP(BINPERSID, load_binpersid)
        OP(REDUCE, load_reduce)
        OP(PROTO, load_proto)
        OP(FRAME, load_frame)
        OP_ARG(EXT1, load_extension, 1)
        OP_ARG(EXT2, load_extension, 2)
        OP_ARG(EXT4, load_extension, 4)
        OP_ARG(NEWTRUE, load_bool, Py_True)
        OP_ARG(NEWFALSE, load_bool, Py_False)

        case STOP:
            break;

        default:
            if (s[0] == '\0') {
                PyErr_SetNone(PyExc_EOFError);
            }
            else {
                PickleState *st = _Pickle_GetGlobalState();
                PyErr_Format(st->UnpicklingError,
                             "invalid load key, '%c'.", s[0]);
            }
            return NULL;
        }

        break;                  /* and we are done! */
    }

    if (PyErr_Occurred()) {
        return NULL;
    }

    if (_Unpickler_SkipConsumed(self) < 0)
        return NULL;

    PDATA_POP(self->stack, value);
    return value;
}

/*[clinic input]

_pickle.Unpickler.load

Load a pickle.

Read a pickled object representation from the open file object given
in the constructor, and return the reconstituted object hierarchy
specified therein.
[clinic start generated code]*/

static PyObject *
_pickle_Unpickler_load_impl(UnpicklerObject *self)
/*[clinic end generated code: output=fdcc488aad675b14 input=acbb91a42fa9b7b9]*/
{
    UnpicklerObject *unpickler = (UnpicklerObject*)self;

    /* Check whether the Unpickler was initialized correctly. This prevents
       segfaulting if a subclass overridden __init__ with a function that does
       not call Unpickler.__init__(). Here, we simply ensure that self->read
       is not NULL. */
    if (unpickler->read == NULL) {
        PickleState *st = _Pickle_GetGlobalState();
        PyErr_Format(st->UnpicklingError,
                     "Unpickler.__init__() was not called by %s.__init__()",
                     Py_TYPE(unpickler)->tp_name);
        return NULL;
    }

    return load(unpickler);
}

/* The name of find_class() is misleading. In newer pickle protocols, this
   function is used for loading any global (i.e., functions), not just
   classes. The name is kept only for backward compatibility. */

/*[clinic input]

_pickle.Unpickler.find_class

  module_name: object
  global_name: object
  /

Return an object from a specified module.

If necessary, the module will be imported. Subclasses may override
this method (e.g. to restrict unpickling of arbitrary classes and
functions).

This method is called whenever a class or a function object is
needed.  Both arguments passed are str objects.
[clinic start generated code]*/

static PyObject *
_pickle_Unpickler_find_class_impl(UnpicklerObject *self, PyObject *module_name, PyObject *global_name)
/*[clinic end generated code: output=64c77437e088e188 input=e2e6a865de093ef4]*/
{
    PyObject *global;
    PyObject *modules_dict;
    PyObject *module;
    _Py_IDENTIFIER(modules);

    /* Try to map the old names used in Python 2.x to the new ones used in
       Python 3.x.  We do this only with old pickle protocols and when the
       user has not disabled the feature. */
    if (self->proto < 3 && self->fix_imports) {
        PyObject *key;
        PyObject *item;
        PickleState *st = _Pickle_GetGlobalState();

        /* Check if the global (i.e., a function or a class) was renamed
           or moved to another module. */
        key = PyTuple_Pack(2, module_name, global_name);
        if (key == NULL)
            return NULL;
        item = PyDict_GetItemWithError(st->name_mapping_2to3, key);
        Py_DECREF(key);
        if (item) {
            if (!PyTuple_Check(item) || PyTuple_GET_SIZE(item) != 2) {
                PyErr_Format(PyExc_RuntimeError,
                             "_compat_pickle.NAME_MAPPING values should be "
                             "2-tuples, not %.200s", Py_TYPE(item)->tp_name);
                return NULL;
            }
            module_name = PyTuple_GET_ITEM(item, 0);
            global_name = PyTuple_GET_ITEM(item, 1);
            if (!PyUnicode_Check(module_name) ||
                !PyUnicode_Check(global_name)) {
                PyErr_Format(PyExc_RuntimeError,
                             "_compat_pickle.NAME_MAPPING values should be "
                             "pairs of str, not (%.200s, %.200s)",
                             Py_TYPE(module_name)->tp_name,
                             Py_TYPE(global_name)->tp_name);
                return NULL;
            }
        }
        else if (PyErr_Occurred()) {
            return NULL;
        }
        else {
            /* Check if the module was renamed. */
            item = PyDict_GetItemWithError(st->import_mapping_2to3, module_name);
            if (item) {
                if (!PyUnicode_Check(item)) {
                    PyErr_Format(PyExc_RuntimeError,
                                "_compat_pickle.IMPORT_MAPPING values should be "
                                "strings, not %.200s", Py_TYPE(item)->tp_name);
                    return NULL;
                }
                module_name = item;
            }
            else if (PyErr_Occurred()) {
                return NULL;
            }
        }
    }

    modules_dict = _PySys_GetObjectId(&PyId_modules);
    if (modules_dict == NULL) {
        PyErr_SetString(PyExc_RuntimeError, "unable to get sys.modules");
        return NULL;
    }

    module = PyDict_GetItemWithError(modules_dict, module_name);
    if (module == NULL) {
        if (PyErr_Occurred())
            return NULL;
        module = PyImport_Import(module_name);
        if (module == NULL)
            return NULL;
        global = getattribute(module, global_name, self->proto >= 4);
        Py_DECREF(module);
    }
    else {
        global = getattribute(module, global_name, self->proto >= 4);
    }
    return global;
}

/*[clinic input]

_pickle.Unpickler.__sizeof__ -> Py_ssize_t

Returns size in memory, in bytes.
[clinic start generated code]*/

static Py_ssize_t
_pickle_Unpickler___sizeof___impl(UnpicklerObject *self)
/*[clinic end generated code: output=119d9d03ad4c7651 input=13333471fdeedf5e]*/
{
    Py_ssize_t res;

    res = sizeof(UnpicklerObject);
    if (self->memo != NULL)
        res += self->memo_size * sizeof(PyObject *);
    if (self->marks != NULL)
        res += self->marks_size * sizeof(Py_ssize_t);
    if (self->input_line != NULL)
        res += strlen(self->input_line) + 1;
    if (self->encoding != NULL)
        res += strlen(self->encoding) + 1;
    if (self->errors != NULL)
        res += strlen(self->errors) + 1;
    return res;
}

static struct PyMethodDef Unpickler_methods[] = {
    _PICKLE_UNPICKLER_LOAD_METHODDEF
    _PICKLE_UNPICKLER_FIND_CLASS_METHODDEF
    _PICKLE_UNPICKLER___SIZEOF___METHODDEF
    {NULL, NULL}                /* sentinel */
};

static void
Unpickler_dealloc(UnpicklerObject *self)
{
    PyObject_GC_UnTrack((PyObject *)self);
    Py_XDECREF(self->readline);
    Py_XDECREF(self->read);
    Py_XDECREF(self->peek);
    Py_XDECREF(self->stack);
    Py_XDECREF(self->pers_func);
    if (self->buffer.buf != NULL) {
        PyBuffer_Release(&self->buffer);
        self->buffer.buf = NULL;
    }

    _Unpickler_MemoCleanup(self);
    PyMem_Free(self->marks);
    PyMem_Free(self->input_line);
    PyMem_Free(self->encoding);
    PyMem_Free(self->errors);

    Py_TYPE(self)->tp_free((PyObject *)self);
}

static int
Unpickler_traverse(UnpicklerObject *self, visitproc visit, void *arg)
{
    Py_VISIT(self->readline);
    Py_VISIT(self->read);
    Py_VISIT(self->peek);
    Py_VISIT(self->stack);
    Py_VISIT(self->pers_func);
    return 0;
}

static int
Unpickler_clear(UnpicklerObject *self)
{
    Py_CLEAR(self->readline);
    Py_CLEAR(self->read);
    Py_CLEAR(self->peek);
    Py_CLEAR(self->stack);
    Py_CLEAR(self->pers_func);
    if (self->buffer.buf != NULL) {
        PyBuffer_Release(&self->buffer);
        self->buffer.buf = NULL;
    }

    _Unpickler_MemoCleanup(self);
    PyMem_Free(self->marks);
    self->marks = NULL;
    PyMem_Free(self->input_line);
    self->input_line = NULL;
    PyMem_Free(self->encoding);
    self->encoding = NULL;
    PyMem_Free(self->errors);
    self->errors = NULL;

    return 0;
}

/*[clinic input]

_pickle.Unpickler.__init__

  file: object
  *
  fix_imports: bool = True
  encoding: str = 'ASCII'
  errors: str = 'strict'

This takes a binary file for reading a pickle data stream.

The protocol version of the pickle is detected automatically, so no
protocol argument is needed.  Bytes past the pickled object's
representation are ignored.

The argument *file* must have two methods, a read() method that takes
an integer argument, and a readline() method that requires no
arguments.  Both methods should return bytes.  Thus *file* can be a
binary file object opened for reading, a io.BytesIO object, or any
other custom object that meets this interface.

Optional keyword arguments are *fix_imports*, *encoding* and *errors*,
which are used to control compatiblity support for pickle stream
generated by Python 2.  If *fix_imports* is True, pickle will try to
map the old Python 2 names to the new names used in Python 3.  The
*encoding* and *errors* tell pickle how to decode 8-bit string
instances pickled by Python 2; these default to 'ASCII' and 'strict',
respectively.  The *encoding* can be 'bytes' to read these 8-bit
string instances as bytes objects.
[clinic start generated code]*/

static int
_pickle_Unpickler___init___impl(UnpicklerObject *self, PyObject *file, int fix_imports, const char *encoding, const char *errors)
/*[clinic end generated code: output=b9ed1d84d315f3b5 input=30b4dc9e976b890c]*/
{
    _Py_IDENTIFIER(persistent_load);

    /* In case of multiple __init__() calls, clear previous content. */
    if (self->read != NULL)
        (void)Unpickler_clear(self);

    if (_Unpickler_SetInputStream(self, file) < 0)
        return -1;

    if (_Unpickler_SetInputEncoding(self, encoding, errors) < 0)
        return -1;

    self->fix_imports = fix_imports;
    if (self->fix_imports == -1)
        return -1;

    if (_PyObject_HasAttrId((PyObject *)self, &PyId_persistent_load)) {
        self->pers_func = _PyObject_GetAttrId((PyObject *)self,
                                              &PyId_persistent_load);
        if (self->pers_func == NULL)
            return 1;
    }
    else {
        self->pers_func = NULL;
    }

    self->stack = (Pdata *)Pdata_New();
    if (self->stack == NULL)
        return 1;

    self->memo_size = 32;
    self->memo = _Unpickler_NewMemo(self->memo_size);
    if (self->memo == NULL)
        return -1;

    self->proto = 0;

    return 0;
}


/* Define a proxy object for the Unpickler's internal memo object. This is to
 * avoid breaking code like:
 *  unpickler.memo.clear()
 * and
 *  unpickler.memo = saved_memo
 * Is this a good idea? Not really, but we don't want to break code that uses
 * it. Note that we don't implement the entire mapping API here. This is
 * intentional, as these should be treated as black-box implementation details.
 *
 * We do, however, have to implement pickling/unpickling support because of
 * real-world code like cvs2svn.
 */

/*[clinic input]
_pickle.UnpicklerMemoProxy.clear

Remove all items from memo.
[clinic start generated code]*/

static PyObject *
_pickle_UnpicklerMemoProxy_clear_impl(UnpicklerMemoProxyObject *self)
/*[clinic end generated code: output=d20cd43f4ba1fb1f input=b1df7c52e7afd9bd]*/
{
    _Unpickler_MemoCleanup(self->unpickler);
    self->unpickler->memo = _Unpickler_NewMemo(self->unpickler->memo_size);
    if (self->unpickler->memo == NULL)
        return NULL;
    Py_RETURN_NONE;
}

/*[clinic input]
_pickle.UnpicklerMemoProxy.copy

Copy the memo to a new object.
[clinic start generated code]*/

static PyObject *
_pickle_UnpicklerMemoProxy_copy_impl(UnpicklerMemoProxyObject *self)
/*[clinic end generated code: output=e12af7e9bc1e4c77 input=97769247ce032c1d]*/
{
    Py_ssize_t i;
    PyObject *new_memo = PyDict_New();
    if (new_memo == NULL)
        return NULL;

    for (i = 0; i < self->unpickler->memo_size; i++) {
        int status;
        PyObject *key, *value;

        value = self->unpickler->memo[i];
        if (value == NULL)
            continue;

        key = PyLong_FromSsize_t(i);
        if (key == NULL)
            goto error;
        status = PyDict_SetItem(new_memo, key, value);
        Py_DECREF(key);
        if (status < 0)
            goto error;
    }
    return new_memo;

error:
    Py_DECREF(new_memo);
    return NULL;
}

/*[clinic input]
_pickle.UnpicklerMemoProxy.__reduce__

Implement pickling support.
[clinic start generated code]*/

static PyObject *
_pickle_UnpicklerMemoProxy___reduce___impl(UnpicklerMemoProxyObject *self)
/*[clinic end generated code: output=6da34ac048d94cca input=6920862413407199]*/
{
    PyObject *reduce_value;
    PyObject *constructor_args;
    PyObject *contents = _pickle_UnpicklerMemoProxy_copy_impl(self);
    if (contents == NULL)
        return NULL;

    reduce_value = PyTuple_New(2);
    if (reduce_value == NULL) {
        Py_DECREF(contents);
        return NULL;
    }
    constructor_args = PyTuple_New(1);
    if (constructor_args == NULL) {
        Py_DECREF(contents);
        Py_DECREF(reduce_value);
        return NULL;
    }
    PyTuple_SET_ITEM(constructor_args, 0, contents);
    Py_INCREF((PyObject *)&PyDict_Type);
    PyTuple_SET_ITEM(reduce_value, 0, (PyObject *)&PyDict_Type);
    PyTuple_SET_ITEM(reduce_value, 1, constructor_args);
    return reduce_value;
}

static PyMethodDef unpicklerproxy_methods[] = {
    _PICKLE_UNPICKLERMEMOPROXY_CLEAR_METHODDEF
    _PICKLE_UNPICKLERMEMOPROXY_COPY_METHODDEF
    _PICKLE_UNPICKLERMEMOPROXY___REDUCE___METHODDEF
    {NULL, NULL}    /* sentinel */
};

static void
UnpicklerMemoProxy_dealloc(UnpicklerMemoProxyObject *self)
{
    PyObject_GC_UnTrack(self);
    Py_XDECREF(self->unpickler);
    PyObject_GC_Del((PyObject *)self);
}

static int
UnpicklerMemoProxy_traverse(UnpicklerMemoProxyObject *self,
                            visitproc visit, void *arg)
{
    Py_VISIT(self->unpickler);
    return 0;
}

static int
UnpicklerMemoProxy_clear(UnpicklerMemoProxyObject *self)
{
    Py_CLEAR(self->unpickler);
    return 0;
}

static PyTypeObject UnpicklerMemoProxyType = {
    PyVarObject_HEAD_INIT(NULL, 0)
    "_pickle.UnpicklerMemoProxy",               /*tp_name*/
    sizeof(UnpicklerMemoProxyObject),           /*tp_basicsize*/
    0,
    (destructor)UnpicklerMemoProxy_dealloc,     /* tp_dealloc */
    0,                                          /* tp_print */
    0,                                          /* tp_getattr */
    0,                                          /* tp_setattr */
    0,                                          /* tp_compare */
    0,                                          /* tp_repr */
    0,                                          /* tp_as_number */
    0,                                          /* tp_as_sequence */
    0,                                          /* tp_as_mapping */
    PyObject_HashNotImplemented,                /* tp_hash */
    0,                                          /* tp_call */
    0,                                          /* tp_str */
    PyObject_GenericGetAttr,                    /* tp_getattro */
    PyObject_GenericSetAttr,                    /* tp_setattro */
    0,                                          /* tp_as_buffer */
    Py_TPFLAGS_DEFAULT | Py_TPFLAGS_BASETYPE | Py_TPFLAGS_HAVE_GC,
    0,                                          /* tp_doc */
    (traverseproc)UnpicklerMemoProxy_traverse,  /* tp_traverse */
    (inquiry)UnpicklerMemoProxy_clear,          /* tp_clear */
    0,                                          /* tp_richcompare */
    0,                                          /* tp_weaklistoffset */
    0,                                          /* tp_iter */
    0,                                          /* tp_iternext */
    unpicklerproxy_methods,                     /* tp_methods */
};

static PyObject *
UnpicklerMemoProxy_New(UnpicklerObject *unpickler)
{
    UnpicklerMemoProxyObject *self;

    self = PyObject_GC_New(UnpicklerMemoProxyObject,
                           &UnpicklerMemoProxyType);
    if (self == NULL)
        return NULL;
    Py_INCREF(unpickler);
    self->unpickler = unpickler;
    PyObject_GC_Track(self);
    return (PyObject *)self;
}

/*****************************************************************************/


static PyObject *
Unpickler_get_memo(UnpicklerObject *self)
{
    return UnpicklerMemoProxy_New(self);
}

static int
Unpickler_set_memo(UnpicklerObject *self, PyObject *obj)
{
    PyObject **new_memo;
    Py_ssize_t new_memo_size = 0;
    Py_ssize_t i;

    if (obj == NULL) {
        PyErr_SetString(PyExc_TypeError,
                        "attribute deletion is not supported");
        return -1;
    }

    if (Py_TYPE(obj) == &UnpicklerMemoProxyType) {
        UnpicklerObject *unpickler =
            ((UnpicklerMemoProxyObject *)obj)->unpickler;

        new_memo_size = unpickler->memo_size;
        new_memo = _Unpickler_NewMemo(new_memo_size);
        if (new_memo == NULL)
            return -1;

        for (i = 0; i < new_memo_size; i++) {
            Py_XINCREF(unpickler->memo[i]);
            new_memo[i] = unpickler->memo[i];
        }
    }
    else if (PyDict_Check(obj)) {
        Py_ssize_t i = 0;
        PyObject *key, *value;

        new_memo_size = PyDict_Size(obj);
        new_memo = _Unpickler_NewMemo(new_memo_size);
        if (new_memo == NULL)
            return -1;

        while (PyDict_Next(obj, &i, &key, &value)) {
            Py_ssize_t idx;
            if (!PyLong_Check(key)) {
                PyErr_SetString(PyExc_TypeError,
                                "memo key must be integers");
                goto error;
            }
            idx = PyLong_AsSsize_t(key);
            if (idx == -1 && PyErr_Occurred())
                goto error;
            if (idx < 0) {
                PyErr_SetString(PyExc_ValueError,
                                "memo key must be positive integers.");
                goto error;
            }
            if (_Unpickler_MemoPut(self, idx, value) < 0)
                goto error;
        }
    }
    else {
        PyErr_Format(PyExc_TypeError,
                     "'memo' attribute must be an UnpicklerMemoProxy object"
                     "or dict, not %.200s", Py_TYPE(obj)->tp_name);
        return -1;
    }

    _Unpickler_MemoCleanup(self);
    self->memo_size = new_memo_size;
    self->memo = new_memo;

    return 0;

  error:
    if (new_memo_size) {
        i = new_memo_size;
        while (--i >= 0) {
            Py_XDECREF(new_memo[i]);
        }
        PyMem_FREE(new_memo);
    }
    return -1;
}

static PyObject *
Unpickler_get_persload(UnpicklerObject *self)
{
    if (self->pers_func == NULL)
        PyErr_SetString(PyExc_AttributeError, "persistent_load");
    else
        Py_INCREF(self->pers_func);
    return self->pers_func;
}

static int
Unpickler_set_persload(UnpicklerObject *self, PyObject *value)
{
    PyObject *tmp;

    if (value == NULL) {
        PyErr_SetString(PyExc_TypeError,
                        "attribute deletion is not supported");
        return -1;
    }
    if (!PyCallable_Check(value)) {
        PyErr_SetString(PyExc_TypeError,
                        "persistent_load must be a callable taking "
                        "one argument");
        return -1;
    }

    tmp = self->pers_func;
    Py_INCREF(value);
    self->pers_func = value;
    Py_XDECREF(tmp);      /* self->pers_func can be NULL, so be careful. */

    return 0;
}

static PyGetSetDef Unpickler_getsets[] = {
    {"memo", (getter)Unpickler_get_memo, (setter)Unpickler_set_memo},
    {"persistent_load", (getter)Unpickler_get_persload,
                        (setter)Unpickler_set_persload},
    {NULL}
};

static PyTypeObject Unpickler_Type = {
    PyVarObject_HEAD_INIT(NULL, 0)
    "_pickle.Unpickler",                /*tp_name*/
    sizeof(UnpicklerObject),            /*tp_basicsize*/
    0,                                  /*tp_itemsize*/
    (destructor)Unpickler_dealloc,      /*tp_dealloc*/
    0,                                  /*tp_print*/
    0,                                  /*tp_getattr*/
    0,                                  /*tp_setattr*/
    0,                                  /*tp_reserved*/
    0,                                  /*tp_repr*/
    0,                                  /*tp_as_number*/
    0,                                  /*tp_as_sequence*/
    0,                                  /*tp_as_mapping*/
    0,                                  /*tp_hash*/
    0,                                  /*tp_call*/
    0,                                  /*tp_str*/
    0,                                  /*tp_getattro*/
    0,                                  /*tp_setattro*/
    0,                                  /*tp_as_buffer*/
    Py_TPFLAGS_DEFAULT | Py_TPFLAGS_BASETYPE | Py_TPFLAGS_HAVE_GC,
    _pickle_Unpickler___init____doc__,  /*tp_doc*/
    (traverseproc)Unpickler_traverse,   /*tp_traverse*/
    (inquiry)Unpickler_clear,           /*tp_clear*/
    0,                                  /*tp_richcompare*/
    0,                                  /*tp_weaklistoffset*/
    0,                                  /*tp_iter*/
    0,                                  /*tp_iternext*/
    Unpickler_methods,                  /*tp_methods*/
    0,                                  /*tp_members*/
    Unpickler_getsets,                  /*tp_getset*/
    0,                                  /*tp_base*/
    0,                                  /*tp_dict*/
    0,                                  /*tp_descr_get*/
    0,                                  /*tp_descr_set*/
    0,                                  /*tp_dictoffset*/
    _pickle_Unpickler___init__,         /*tp_init*/
    PyType_GenericAlloc,                /*tp_alloc*/
    PyType_GenericNew,                  /*tp_new*/
    PyObject_GC_Del,                    /*tp_free*/
    0,                                  /*tp_is_gc*/
};

/*[clinic input]

_pickle.dump

  obj: object
  file: object
  protocol: object = NULL
  *
  fix_imports: bool = True

Write a pickled representation of obj to the open file object file.

This is equivalent to ``Pickler(file, protocol).dump(obj)``, but may
be more efficient.

The optional *protocol* argument tells the pickler to use the given
protocol supported protocols are 0, 1, 2, 3 and 4.  The default
protocol is 3; a backward-incompatible protocol designed for Python 3.

Specifying a negative protocol version selects the highest protocol
version supported.  The higher the protocol used, the more recent the
version of Python needed to read the pickle produced.

The *file* argument must have a write() method that accepts a single
bytes argument.  It can thus be a file object opened for binary
writing, a io.BytesIO instance, or any other custom object that meets
this interface.

If *fix_imports* is True and protocol is less than 3, pickle will try
to map the new Python 3 names to the old module names used in Python
2, so that the pickle data stream is readable with Python 2.
[clinic start generated code]*/

static PyObject *
_pickle_dump_impl(PyModuleDef *module, PyObject *obj, PyObject *file, PyObject *protocol, int fix_imports)
/*[clinic end generated code: output=a606e626d553850d input=e9e5fdd48de92eae]*/
{
    PicklerObject *pickler = _Pickler_New();

    if (pickler == NULL)
        return NULL;

    if (_Pickler_SetProtocol(pickler, protocol, fix_imports) < 0)
        goto error;

    if (_Pickler_SetOutputStream(pickler, file) < 0)
        goto error;

    if (dump(pickler, obj) < 0)
        goto error;

    if (_Pickler_FlushToFile(pickler) < 0)
        goto error;

    Py_DECREF(pickler);
    Py_RETURN_NONE;

  error:
    Py_XDECREF(pickler);
    return NULL;
}

/*[clinic input]

_pickle.dumps

  obj: object
  protocol: object = NULL
  *
  fix_imports: bool = True

Return the pickled representation of the object as a bytes object.

The optional *protocol* argument tells the pickler to use the given
protocol; supported protocols are 0, 1, 2, 3 and 4.  The default
protocol is 3; a backward-incompatible protocol designed for Python 3.

Specifying a negative protocol version selects the highest protocol
version supported.  The higher the protocol used, the more recent the
version of Python needed to read the pickle produced.

If *fix_imports* is True and *protocol* is less than 3, pickle will
try to map the new Python 3 names to the old module names used in
Python 2, so that the pickle data stream is readable with Python 2.
[clinic start generated code]*/

static PyObject *
_pickle_dumps_impl(PyModuleDef *module, PyObject *obj, PyObject *protocol, int fix_imports)
/*[clinic end generated code: output=777f0deefe5b88ee input=293dbeda181580b7]*/
{
    PyObject *result;
    PicklerObject *pickler = _Pickler_New();

    if (pickler == NULL)
        return NULL;

    if (_Pickler_SetProtocol(pickler, protocol, fix_imports) < 0)
        goto error;

    if (dump(pickler, obj) < 0)
        goto error;

    result = _Pickler_GetString(pickler);
    Py_DECREF(pickler);
    return result;

  error:
    Py_XDECREF(pickler);
    return NULL;
}

/*[clinic input]

_pickle.load

  file: object
  *
  fix_imports: bool = True
  encoding: str = 'ASCII'
  errors: str = 'strict'

Read and return an object from the pickle data stored in a file.

This is equivalent to ``Unpickler(file).load()``, but may be more
efficient.

The protocol version of the pickle is detected automatically, so no
protocol argument is needed.  Bytes past the pickled object's
representation are ignored.

The argument *file* must have two methods, a read() method that takes
an integer argument, and a readline() method that requires no
arguments.  Both methods should return bytes.  Thus *file* can be a
binary file object opened for reading, a io.BytesIO object, or any
other custom object that meets this interface.

Optional keyword arguments are *fix_imports*, *encoding* and *errors*,
which are used to control compatiblity support for pickle stream
generated by Python 2.  If *fix_imports* is True, pickle will try to
map the old Python 2 names to the new names used in Python 3.  The
*encoding* and *errors* tell pickle how to decode 8-bit string
instances pickled by Python 2; these default to 'ASCII' and 'strict',
respectively.  The *encoding* can be 'bytes' to read these 8-bit
string instances as bytes objects.
[clinic start generated code]*/

static PyObject *
_pickle_load_impl(PyModuleDef *module, PyObject *file, int fix_imports, const char *encoding, const char *errors)
/*[clinic end generated code: output=568c61356c172654 input=da97372e38e510a6]*/
{
    PyObject *result;
    UnpicklerObject *unpickler = _Unpickler_New();

    if (unpickler == NULL)
        return NULL;

    if (_Unpickler_SetInputStream(unpickler, file) < 0)
        goto error;

    if (_Unpickler_SetInputEncoding(unpickler, encoding, errors) < 0)
        goto error;

    unpickler->fix_imports = fix_imports;

    result = load(unpickler);
    Py_DECREF(unpickler);
    return result;

  error:
    Py_XDECREF(unpickler);
    return NULL;
}

/*[clinic input]

_pickle.loads

  data: object
  *
  fix_imports: bool = True
  encoding: str = 'ASCII'
  errors: str = 'strict'

Read and return an object from the given pickle data.

The protocol version of the pickle is detected automatically, so no
protocol argument is needed.  Bytes past the pickled object's
representation are ignored.

Optional keyword arguments are *fix_imports*, *encoding* and *errors*,
which are used to control compatiblity support for pickle stream
generated by Python 2.  If *fix_imports* is True, pickle will try to
map the old Python 2 names to the new names used in Python 3.  The
*encoding* and *errors* tell pickle how to decode 8-bit string
instances pickled by Python 2; these default to 'ASCII' and 'strict',
respectively.  The *encoding* can be 'bytes' to read these 8-bit
string instances as bytes objects.
[clinic start generated code]*/

static PyObject *
_pickle_loads_impl(PyModuleDef *module, PyObject *data, int fix_imports, const char *encoding, const char *errors)
/*[clinic end generated code: output=0b3845ad110b2522 input=f57f0fdaa2b4cb8b]*/
{
    PyObject *result;
    UnpicklerObject *unpickler = _Unpickler_New();

    if (unpickler == NULL)
        return NULL;

    if (_Unpickler_SetStringInput(unpickler, data) < 0)
        goto error;

    if (_Unpickler_SetInputEncoding(unpickler, encoding, errors) < 0)
        goto error;

    unpickler->fix_imports = fix_imports;

    result = load(unpickler);
    Py_DECREF(unpickler);
    return result;

  error:
    Py_XDECREF(unpickler);
    return NULL;
}

static struct PyMethodDef pickle_methods[] = {
    _PICKLE_DUMP_METHODDEF
    _PICKLE_DUMPS_METHODDEF
    _PICKLE_LOAD_METHODDEF
    _PICKLE_LOADS_METHODDEF
    {NULL, NULL} /* sentinel */
};

static int
pickle_clear(PyObject *m)
{
    _Pickle_ClearState(_Pickle_GetState(m));
    return 0;
}

static void
pickle_free(PyObject *m)
{
    _Pickle_ClearState(_Pickle_GetState(m));
}

static int
pickle_traverse(PyObject *m, visitproc visit, void *arg)
{
    PickleState *st = _Pickle_GetState(m);
    Py_VISIT(st->PickleError);
    Py_VISIT(st->PicklingError);
    Py_VISIT(st->UnpicklingError);
    Py_VISIT(st->dispatch_table);
    Py_VISIT(st->extension_registry);
    Py_VISIT(st->extension_cache);
    Py_VISIT(st->inverted_registry);
    Py_VISIT(st->name_mapping_2to3);
    Py_VISIT(st->import_mapping_2to3);
    Py_VISIT(st->name_mapping_3to2);
    Py_VISIT(st->import_mapping_3to2);
    Py_VISIT(st->codecs_encode);
    return 0;
}

static struct PyModuleDef _picklemodule = {
    PyModuleDef_HEAD_INIT,
    "_pickle",            /* m_name */
    pickle_module_doc,    /* m_doc */
    sizeof(PickleState),  /* m_size */
    pickle_methods,       /* m_methods */
    NULL,                 /* m_reload */
    pickle_traverse,      /* m_traverse */
    pickle_clear,         /* m_clear */
    (freefunc)pickle_free /* m_free */
};

PyMODINIT_FUNC
PyInit__pickle(void)
{
    PyObject *m;
    PickleState *st;

    m = PyState_FindModule(&_picklemodule);
    if (m) {
        Py_INCREF(m);
        return m;
    }

    if (PyType_Ready(&Unpickler_Type) < 0)
        return NULL;
    if (PyType_Ready(&Pickler_Type) < 0)
        return NULL;
    if (PyType_Ready(&Pdata_Type) < 0)
        return NULL;
    if (PyType_Ready(&PicklerMemoProxyType) < 0)
        return NULL;
    if (PyType_Ready(&UnpicklerMemoProxyType) < 0)
        return NULL;

    /* Create the module and add the functions. */
    m = PyModule_Create(&_picklemodule);
    if (m == NULL)
        return NULL;

    Py_INCREF(&Pickler_Type);
    if (PyModule_AddObject(m, "Pickler", (PyObject *)&Pickler_Type) < 0)
        return NULL;
    Py_INCREF(&Unpickler_Type);
    if (PyModule_AddObject(m, "Unpickler", (PyObject *)&Unpickler_Type) < 0)
        return NULL;

    st = _Pickle_GetState(m);

    /* Initialize the exceptions. */
    st->PickleError = PyErr_NewException("_pickle.PickleError", NULL, NULL);
    if (st->PickleError == NULL)
        return NULL;
    st->PicklingError = \
        PyErr_NewException("_pickle.PicklingError", st->PickleError, NULL);
    if (st->PicklingError == NULL)
        return NULL;
    st->UnpicklingError = \
        PyErr_NewException("_pickle.UnpicklingError", st->PickleError, NULL);
    if (st->UnpicklingError == NULL)
        return NULL;

    Py_INCREF(st->PickleError);
    if (PyModule_AddObject(m, "PickleError", st->PickleError) < 0)
        return NULL;
    Py_INCREF(st->PicklingError);
    if (PyModule_AddObject(m, "PicklingError", st->PicklingError) < 0)
        return NULL;
    Py_INCREF(st->UnpicklingError);
    if (PyModule_AddObject(m, "UnpicklingError", st->UnpicklingError) < 0)
        return NULL;

    if (_Pickle_InitState(st) < 0)
        return NULL;

    return m;
}<|MERGE_RESOLUTION|>--- conflicted
+++ resolved
@@ -1310,14 +1310,9 @@
 static PyObject **
 _Unpickler_NewMemo(Py_ssize_t new_size)
 {
-<<<<<<< HEAD
-    PyObject **memo = PyMem_MALLOC(new_size * sizeof(PyObject *));
+    PyObject **memo = PyMem_NEW(PyObject *, new_size);
     if (memo == NULL) {
         PyErr_NoMemory();
-=======
-    PyObject **memo = PyMem_NEW(PyObject *, new_size);
-    if (memo == NULL)
->>>>>>> 59b08c18
         return NULL;
     }
     memset(memo, 0, new_size * sizeof(PyObject *));
