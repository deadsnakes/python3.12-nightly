--- conflicted
+++ resolved
@@ -266,11 +266,7 @@
         elif maxsize is None:
 
             def wrapper(*args, **kwds):
-<<<<<<< HEAD
-                # simple caching without ordering or size limit
-=======
                 # Simple caching without ordering or size limit
->>>>>>> d8d6010d
                 nonlocal hits, misses
                 key = make_key(args, kwds, typed)
                 result = cache_get(key, sentinel)
@@ -285,11 +281,7 @@
         else:
 
             def wrapper(*args, **kwds):
-<<<<<<< HEAD
-                # size limited caching that tracks accesses by recency
-=======
                 # Size limited caching that tracks accesses by recency
->>>>>>> d8d6010d
                 nonlocal root, hits, misses, full
                 key = make_key(args, kwds, typed)
                 with lock:
